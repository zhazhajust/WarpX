--- conflicted
+++ resolved
@@ -262,11 +262,7 @@
     field_units = [s[s.find("(") + 1 : s.find(")")] for s in unformatted_header]
     field_column = [s[s.find("[") + 1 : s.find("]")] for s in unformatted_header]
     # Load data and re-format to a dictionary
-<<<<<<< HEAD
-    data = np.loadtxt( filename, delimiter=delimiter, skiprows=1 )
-=======
     data = np.loadtxt(filename, delimiter=delimiter)
->>>>>>> 32737be5
     if data.ndim == 1:
         data_dict = {key: np.atleast_1d(data[i]) for i, key in enumerate(field_names)}
     else:
@@ -300,11 +296,7 @@
     field_column = [s[s.find("[") + 1 : s.find("]")] for s in unformatted_header]
     field_bin = [s[s.find("=") + 1 : s.find("(")] for s in unformatted_header]
     # Load data and re-format to a dictionary
-<<<<<<< HEAD
-    data = np.loadtxt( filename, delimiter=delimiter, skiprows=1 )
-=======
     data = np.loadtxt(filename, delimiter=delimiter)
->>>>>>> 32737be5
     if data.ndim == 1:
         data_dict = {key: data[i] for i, key in enumerate(field_names)}
     else:
