
#include <WarpX.H>
#include <WarpX_f.H>

#include <AMReX_FillPatchUtil_F.H>

#include <algorithm>
#include <cstdlib>

using namespace amrex;

void
WarpX::ExchangeWithPmlB (int lev)
{
    if (do_pml && pml[lev]->ok()) {
        pml[lev]->ExchangeB({ Bfield_fp[lev][0].get(),
                              Bfield_fp[lev][1].get(),
                              Bfield_fp[lev][2].get() },
                            { Bfield_cp[lev][0].get(),
                              Bfield_cp[lev][1].get(),
                              Bfield_cp[lev][2].get() });
    }
}

void
WarpX::ExchangeWithPmlE (int lev)
{
    if (do_pml && pml[lev]->ok()) {
        pml[lev]->ExchangeE({ Efield_fp[lev][0].get(),
                              Efield_fp[lev][1].get(),
                              Efield_fp[lev][2].get() },
                            { Efield_cp[lev][0].get(),
                              Efield_cp[lev][1].get(),
                              Efield_cp[lev][2].get() });
    }
}

void
WarpX::UpdateAuxilaryData ()
{
    BL_PROFILE("UpdateAuxilaryData()");

    const int use_limiter = 0;

    for (int lev = 1; lev <= finest_level; ++lev)
    {
        const auto& crse_period = Geom(lev-1).periodicity();
        const IntVect& ng = Bfield_cp[lev][0]->nGrowVect();
        const DistributionMapping& dm = Bfield_cp[lev][0]->DistributionMap();

        // B field
        {
            MultiFab dBx(Bfield_cp[lev][0]->boxArray(), dm, 1, ng);
            MultiFab dBy(Bfield_cp[lev][1]->boxArray(), dm, 1, ng);
            MultiFab dBz(Bfield_cp[lev][2]->boxArray(), dm, 1, ng);
            dBx.setVal(0.0);
            dBy.setVal(0.0);
            dBz.setVal(0.0);
            dBx.ParallelCopy(*Bfield_aux[lev-1][0], 0, 0, 1, ng, ng, crse_period);
            dBy.ParallelCopy(*Bfield_aux[lev-1][1], 0, 0, 1, ng, ng, crse_period);
            dBz.ParallelCopy(*Bfield_aux[lev-1][2], 0, 0, 1, ng, ng, crse_period);
            if (Bfield_cax[lev][0])
            {
                MultiFab::Copy(*Bfield_cax[lev][0], dBx, 0, 0, 1, ng);
                MultiFab::Copy(*Bfield_cax[lev][1], dBy, 0, 0, 1, ng);
                MultiFab::Copy(*Bfield_cax[lev][2], dBz, 0, 0, 1, ng);
            }
            MultiFab::Subtract(dBx, *Bfield_cp[lev][0], 0, 0, 1, ng);
            MultiFab::Subtract(dBy, *Bfield_cp[lev][1], 0, 0, 1, ng);
            MultiFab::Subtract(dBz, *Bfield_cp[lev][2], 0, 0, 1, ng);
            
            const Real* dx = Geom(lev-1).CellSize();
            const int ref_ratio = refRatio(lev-1)[0];
#ifdef _OPENMP
#pragma omp parallel
#endif
            {
                std::array<FArrayBox,3> bfab;
                for (MFIter mfi(*Bfield_aux[lev][0]); mfi.isValid(); ++mfi)
                {
                    Box ccbx = mfi.fabbox();
                    ccbx.enclosedCells();
                    ccbx.coarsen(ref_ratio).refine(ref_ratio); // so that ccbx is coarsenable
                    
                    const FArrayBox& cxfab = dBx[mfi];
                    const FArrayBox& cyfab = dBy[mfi];
                    const FArrayBox& czfab = dBz[mfi];
                    bfab[0].resize(amrex::convert(ccbx,Bx_nodal_flag));
                    bfab[1].resize(amrex::convert(ccbx,By_nodal_flag));
                    bfab[2].resize(amrex::convert(ccbx,Bz_nodal_flag));

#if (AMREX_SPACEDIM == 3)
                    amrex_interp_div_free_bfield(ccbx.loVect(), ccbx.hiVect(),
                                                 BL_TO_FORTRAN_ANYD(bfab[0]),
                                                 BL_TO_FORTRAN_ANYD(bfab[1]),
                                                 BL_TO_FORTRAN_ANYD(bfab[2]),
                                                 BL_TO_FORTRAN_ANYD(cxfab),
                                                 BL_TO_FORTRAN_ANYD(cyfab),
                                                 BL_TO_FORTRAN_ANYD(czfab),
                                                 dx, &ref_ratio,&use_limiter);
#else
                    amrex_interp_div_free_bfield(ccbx.loVect(), ccbx.hiVect(),
                                                 BL_TO_FORTRAN_ANYD(bfab[0]),
                                                 BL_TO_FORTRAN_ANYD(bfab[2]),
                                                 BL_TO_FORTRAN_ANYD(cxfab),
                                                 BL_TO_FORTRAN_ANYD(czfab),
                                                 dx, &ref_ratio,&use_limiter);
                    amrex_interp_cc_bfield(ccbx.loVect(), ccbx.hiVect(),
                                           BL_TO_FORTRAN_ANYD(bfab[1]),
                                           BL_TO_FORTRAN_ANYD(cyfab),
                                           &ref_ratio,&use_limiter);
#endif
                    
                    for (int idim = 0; idim < 3; ++idim)
                    {
                        FArrayBox& aux = (*Bfield_aux[lev][idim])[mfi];
                        FArrayBox& fp  =  (*Bfield_fp[lev][idim])[mfi];
                        const Box& bx = aux.box();
                        aux.copy(fp, bx, 0, bx, 0, 1);
                        aux.plus(bfab[idim], bx, bx, 0, 0, 1);
                    }
                }
            }
        }

        // E field
        {
            MultiFab dEx(Efield_cp[lev][0]->boxArray(), dm, 1, ng);
            MultiFab dEy(Efield_cp[lev][1]->boxArray(), dm, 1, ng);
            MultiFab dEz(Efield_cp[lev][2]->boxArray(), dm, 1, ng);
            dEx.setVal(0.0);
            dEy.setVal(0.0);
            dEz.setVal(0.0);
            dEx.ParallelCopy(*Efield_aux[lev-1][0], 0, 0, 1, ng, ng, crse_period);
            dEy.ParallelCopy(*Efield_aux[lev-1][1], 0, 0, 1, ng, ng, crse_period);
            dEz.ParallelCopy(*Efield_aux[lev-1][2], 0, 0, 1, ng, ng, crse_period);
            if (Efield_cax[lev][0])
            {
                MultiFab::Copy(*Efield_cax[lev][0], dEx, 0, 0, 1, ng);
                MultiFab::Copy(*Efield_cax[lev][1], dEy, 0, 0, 1, ng);
                MultiFab::Copy(*Efield_cax[lev][2], dEz, 0, 0, 1, ng);
            }
            MultiFab::Subtract(dEx, *Efield_cp[lev][0], 0, 0, 1, ng);
            MultiFab::Subtract(dEy, *Efield_cp[lev][1], 0, 0, 1, ng);
            MultiFab::Subtract(dEz, *Efield_cp[lev][2], 0, 0, 1, ng);
            
            const int ref_ratio = refRatio(lev-1)[0];
#ifdef _OPEMP
#pragma omp parallel
#endif
            {
                std::array<FArrayBox,3> efab;
                for (MFIter mfi(*Efield_aux[lev][0]); mfi.isValid(); ++mfi)
                {
                    Box ccbx = mfi.fabbox();
                    ccbx.enclosedCells();
                    ccbx.coarsen(ref_ratio).refine(ref_ratio); // so that ccbx is coarsenable
                    
                    const FArrayBox& cxfab = dEx[mfi];
                    const FArrayBox& cyfab = dEy[mfi];
                    const FArrayBox& czfab = dEz[mfi];
                    efab[0].resize(amrex::convert(ccbx,Ex_nodal_flag));
                    efab[1].resize(amrex::convert(ccbx,Ey_nodal_flag));
                    efab[2].resize(amrex::convert(ccbx,Ez_nodal_flag));

#if (AMREX_SPACEDIM == 3)
                    amrex_interp_efield(ccbx.loVect(), ccbx.hiVect(),
                                        BL_TO_FORTRAN_ANYD(efab[0]),
                                        BL_TO_FORTRAN_ANYD(efab[1]),
                                        BL_TO_FORTRAN_ANYD(efab[2]),
                                        BL_TO_FORTRAN_ANYD(cxfab),
                                        BL_TO_FORTRAN_ANYD(cyfab),
                                        BL_TO_FORTRAN_ANYD(czfab),
                                        &ref_ratio,&use_limiter);
#else
                    amrex_interp_efield(ccbx.loVect(), ccbx.hiVect(),
                                        BL_TO_FORTRAN_ANYD(efab[0]),
                                        BL_TO_FORTRAN_ANYD(efab[2]),
                                        BL_TO_FORTRAN_ANYD(cxfab),
                                        BL_TO_FORTRAN_ANYD(czfab),
                                        &ref_ratio,&use_limiter);
                    amrex_interp_nd_efield(ccbx.loVect(), ccbx.hiVect(),
                                           BL_TO_FORTRAN_ANYD(efab[1]),
                                           BL_TO_FORTRAN_ANYD(cyfab),
                                           &ref_ratio);
#endif
                    
                    for (int idim = 0; idim < 3; ++idim)
                    {
                        FArrayBox& aux = (*Efield_aux[lev][idim])[mfi];
                        FArrayBox& fp  =  (*Efield_fp[lev][idim])[mfi];
                        const Box& bx = aux.box();
                        aux.copy(fp, bx, 0, bx, 0, 1);
                        aux.plus(efab[idim], bx, bx, 0, 0, 1);
                    }
                }
            }
        }
    }
}

void
WarpX::FillBoundaryB ()
{
    for (int lev = 0; lev <= finest_level; ++lev)
    {
        FillBoundaryB(lev);
    }
}

void
WarpX::FillBoundaryE ()
{
    for (int lev = 0; lev <= finest_level; ++lev)
    {
        FillBoundaryE(lev);
    }
}

void
WarpX::FillBoundaryE(int lev)
{
    const auto& period = Geom(lev).periodicity();

    if (do_pml && pml[lev]->ok()) {
        ExchangeWithPmlE(lev);
        pml[lev]->FillBoundaryE();
    }

    (*Efield_fp[lev][0]).FillBoundary( period );
    (*Efield_fp[lev][1]).FillBoundary( period );
    (*Efield_fp[lev][2]).FillBoundary( period );

    if (lev > 0)
    {
        const auto& cperiod = Geom(lev-1).periodicity();
        (*Efield_cp[lev][0]).FillBoundary(cperiod);
        (*Efield_cp[lev][1]).FillBoundary(cperiod);
        (*Efield_cp[lev][2]).FillBoundary(cperiod);
    }
}

void
WarpX::FillBoundaryB(int lev)
{
    const auto& period = Geom(lev).periodicity();

    if (do_pml && pml[lev]->ok())
    {
        ExchangeWithPmlB(lev);
        pml[lev]->FillBoundaryB();
    }

    (*Bfield_fp[lev][0]).FillBoundary(period);
    (*Bfield_fp[lev][1]).FillBoundary(period);
    (*Bfield_fp[lev][2]).FillBoundary(period);

    if (lev > 0)
    {
        const auto& cperiod = Geom(lev-1).periodicity();
        (*Bfield_cp[lev][0]).FillBoundary(cperiod);
        (*Bfield_cp[lev][1]).FillBoundary(cperiod);
        (*Bfield_cp[lev][2]).FillBoundary(cperiod);
    }
}

void
WarpX::SyncCurrent ()
{
    BL_PROFILE("SyncCurrent()");

    // Restrict fine patch current onto the coarse patch, before fine patch SumBoundary
    for (int lev = 1; lev <= finest_level; ++lev) 
    {
        current_cp[lev][0]->setVal(0.0);
        current_cp[lev][1]->setVal(0.0);
        current_cp[lev][2]->setVal(0.0);
      
        const IntVect& ref_ratio = refRatio(lev-1);

        std::array<const MultiFab*,3> fine { current_fp[lev][0].get(),
                                             current_fp[lev][1].get(),
                                             current_fp[lev][2].get() };
        std::array<      MultiFab*,3> crse { current_cp[lev][0].get(),
                                             current_cp[lev][1].get(),
                                             current_cp[lev][2].get() };
        SyncCurrent(fine, crse, ref_ratio[0]);
    }

    Vector<Array<std::unique_ptr<MultiFab>,3> > j_fp(finest_level+1);
    Vector<Array<std::unique_ptr<MultiFab>,3> > j_cp(finest_level+1);
<<<<<<< HEAD
=======
    Vector<Array<std::unique_ptr<MultiFab>,3> > j_buf(finest_level+1);
>>>>>>> 954a2f12

    if (WarpX::use_filter) {
        for (int lev = 0; lev <= finest_level; ++lev) {
            IntVect ng = current_fp[lev][0]->nGrowVect();
            ng += 1;
<<<<<<< HEAD
            j_fp[lev][0].reset(new MultiFab(current_fp[lev][0]->boxArray(),
                                            current_fp[lev][0]->DistributionMap(),
                                            1, ng));
            j_fp[lev][1].reset(new MultiFab(current_fp[lev][1]->boxArray(),
                                            current_fp[lev][1]->DistributionMap(),
                                            1, ng));
            j_fp[lev][2].reset(new MultiFab(current_fp[lev][2]->boxArray(),
                                            current_fp[lev][2]->DistributionMap(),
                                            1, ng));
            applyFilter(*j_fp[lev][0], *current_fp[lev][0]);
            applyFilter(*j_fp[lev][1], *current_fp[lev][1]);
            applyFilter(*j_fp[lev][2], *current_fp[lev][2]);
            std::swap(j_fp[lev][0], current_fp[lev][0]);
            std::swap(j_fp[lev][1], current_fp[lev][1]);
            std::swap(j_fp[lev][2], current_fp[lev][2]);
=======
            for (int idim = 0; idim < 3; ++idim) {
                j_fp[lev][idim].reset(new MultiFab(current_fp[lev][idim]->boxArray(),
                                                   current_fp[lev][idim]->DistributionMap(),
                                                   1, ng));
                applyFilter(*j_fp[lev][idim], *current_fp[lev][idim]);
                std::swap(j_fp[lev][idim], current_fp[lev][idim]);
            }
>>>>>>> 954a2f12
        }
        for (int lev = 1; lev <= finest_level; ++lev) {
            IntVect ng = current_cp[lev][0]->nGrowVect();
            ng += 1;
<<<<<<< HEAD
            j_cp[lev][0].reset(new MultiFab(current_cp[lev][0]->boxArray(),
                                            current_cp[lev][0]->DistributionMap(),
                                            1, ng));
            j_cp[lev][1].reset(new MultiFab(current_cp[lev][1]->boxArray(),
                                            current_cp[lev][1]->DistributionMap(),
                                            1, ng));
            j_cp[lev][2].reset(new MultiFab(current_cp[lev][2]->boxArray(),
                                            current_cp[lev][2]->DistributionMap(),
                                            1, ng));
            applyFilter(*j_cp[lev][0], *current_cp[lev][0]);
            applyFilter(*j_cp[lev][1], *current_cp[lev][1]);
            applyFilter(*j_cp[lev][2], *current_cp[lev][2]);
            std::swap(j_cp[lev][0], current_cp[lev][0]);
            std::swap(j_cp[lev][1], current_cp[lev][1]);
            std::swap(j_cp[lev][2], current_cp[lev][2]);
        }
=======
            for (int idim = 0; idim < 3; ++idim) {
                j_cp[lev][idim].reset(new MultiFab(current_cp[lev][idim]->boxArray(),
                                                   current_cp[lev][idim]->DistributionMap(),
                                                   1, ng));
                applyFilter(*j_cp[lev][idim], *current_cp[lev][idim]);
                std::swap(j_cp[lev][idim], current_cp[lev][idim]);
            }
        }
        for (int lev = 1; lev <= finest_level; ++lev) {
            if (current_buf[lev][0]) {
                IntVect ng = current_buf[lev][0]->nGrowVect();
                ng += 1;
                for (int idim = 0; idim < 3; ++idim) {
                    j_buf[lev][idim].reset(new MultiFab(current_buf[lev][idim]->boxArray(),
                                                        current_buf[lev][idim]->DistributionMap(),
                                                        1, ng));
                    applyFilter(*j_buf[lev][idim], *current_buf[lev][idim]);
                    std::swap(*j_buf[lev][idim], *current_buf[lev][idim]);
                }
            }
        }

>>>>>>> 954a2f12
    }

    // Sum up fine patch
    for (int lev = 0; lev <= finest_level; ++lev)
    {
        const auto& period = Geom(lev).periodicity();
        current_fp[lev][0]->SumBoundary(period);
        current_fp[lev][1]->SumBoundary(period);
        current_fp[lev][2]->SumBoundary(period);
    }

    // Add fine level's coarse patch to coarse level's fine patch
    for (int lev = 0; lev < finest_level; ++lev)
    {
        const auto& period = Geom(lev).periodicity();
        const IntVect& ngsrc = current_cp[lev+1][0]->nGrowVect();
        const IntVect ngdst = IntVect::TheZeroVector();
        const MultiFab* ccx = current_cp[lev+1][0].get();
        const MultiFab* ccy = current_cp[lev+1][1].get();
        const MultiFab* ccz = current_cp[lev+1][2].get();
        if (current_buf[lev+1][0])
        {
            MultiFab::Add(*current_buf[lev+1][0], *current_cp[lev+1][0], 0, 0, 1, ngsrc);
            MultiFab::Add(*current_buf[lev+1][1], *current_cp[lev+1][1], 0, 0, 1, ngsrc);
            MultiFab::Add(*current_buf[lev+1][2], *current_cp[lev+1][2], 0, 0, 1, ngsrc);
            ccx = current_buf[lev+1][0].get();
            ccy = current_buf[lev+1][1].get();
            ccz = current_buf[lev+1][2].get();
        }
        current_fp[lev][0]->copy(*ccx,0,0,1,ngsrc,ngdst,period,FabArrayBase::ADD);
        current_fp[lev][1]->copy(*ccy,0,0,1,ngsrc,ngdst,period,FabArrayBase::ADD);
        current_fp[lev][2]->copy(*ccz,0,0,1,ngsrc,ngdst,period,FabArrayBase::ADD);
    }

    // Sum up coarse patch
    for (int lev = 1; lev <= finest_level; ++lev)
    {
        const auto& cperiod = Geom(lev-1).periodicity();
        current_cp[lev][0]->SumBoundary(cperiod);
        current_cp[lev][1]->SumBoundary(cperiod);
        current_cp[lev][2]->SumBoundary(cperiod);
    }

    if (WarpX::use_filter) {
        for (int lev = 0; lev <= finest_level; ++lev)
        {
<<<<<<< HEAD
            std::swap(j_fp[lev][0], current_fp[lev][0]);
            std::swap(j_fp[lev][1], current_fp[lev][1]);
            std::swap(j_fp[lev][2], current_fp[lev][2]);
            MultiFab::Copy(*current_fp[lev][0], *j_fp[lev][0], 0, 0, 1, 0);
            MultiFab::Copy(*current_fp[lev][1], *j_fp[lev][1], 0, 0, 1, 0);
            MultiFab::Copy(*current_fp[lev][2], *j_fp[lev][2], 0, 0, 1, 0);
        }
        for (int lev = 1; lev <= finest_level; ++lev)
        {
            std::swap(j_cp[lev][0], current_cp[lev][0]);
            std::swap(j_cp[lev][1], current_cp[lev][1]);
            std::swap(j_cp[lev][2], current_cp[lev][2]);
            MultiFab::Copy(*current_cp[lev][0], *j_cp[lev][0], 0, 0, 1, 0);
            MultiFab::Copy(*current_cp[lev][1], *j_cp[lev][1], 0, 0, 1, 0);
            MultiFab::Copy(*current_cp[lev][2], *j_cp[lev][2], 0, 0, 1, 0);
=======
            for (int idim = 0; idim < 3; ++idim) {
                std::swap(j_fp[lev][idim], current_fp[lev][idim]);
                MultiFab::Copy(*current_fp[lev][idim], *j_fp[lev][idim], 0, 0, 1, 0);
            }
        }
        for (int lev = 1; lev <= finest_level; ++lev)
        {
            for (int idim = 0; idim < 3; ++idim) {
                std::swap(j_cp[lev][idim], current_cp[lev][idim]);
                MultiFab::Copy(*current_cp[lev][idim], *j_cp[lev][idim], 0, 0, 1, 0);
            }
        }
        for (int lev = 1; lev <= finest_level; ++lev)
        {
            for (int idim = 0; idim < 3; ++idim) {
                if (j_buf[lev][idim]) {
                    std::swap(j_buf[lev][idim], current_buf[lev][idim]);
                    MultiFab::Copy(*current_buf[lev][idim], *j_buf[lev][idim], 0, 0, 1, 0);
                }
            }
>>>>>>> 954a2f12
        }
    }

    // sync shared nodal edges
    for (int lev = 0; lev <= finest_level; ++lev)
    {
        const auto& period = Geom(lev).periodicity();
        current_fp[lev][0]->OverrideSync(period);
        current_fp[lev][1]->OverrideSync(period);
        current_fp[lev][2]->OverrideSync(period);
    }
    for (int lev = 1; lev <= finest_level; ++lev)
    {
        const auto& cperiod = Geom(lev-1).periodicity();
        current_cp[lev][0]->OverrideSync(cperiod);
        current_cp[lev][1]->OverrideSync(cperiod);
        current_cp[lev][2]->OverrideSync(cperiod);
    }
}

void
WarpX::SyncCurrent (const std::array<const amrex::MultiFab*,3>& fine,
                    const std::array<      amrex::MultiFab*,3>& crse,
                    int ref_ratio)
{
    BL_ASSERT(ref_ratio == 2);
    const IntVect& ng = fine[0]->nGrowVect()/ref_ratio;

#ifdef _OPEMP
#pragma omp parallel
#endif
    {
        FArrayBox ffab;
        for (int idim = 0; idim < 3; ++idim)
        {
            for (MFIter mfi(*crse[idim],true); mfi.isValid(); ++mfi)
            {
                const Box& bx = mfi.growntilebox(ng);
                Box fbx = amrex::grow(amrex::refine(bx,ref_ratio),1);
                ffab.resize(fbx);
                fbx &= (*fine[idim])[mfi].box();
                ffab.setVal(0.0);
                ffab.copy((*fine[idim])[mfi], fbx, 0, fbx, 0, 1);
                WRPX_SYNC_CURRENT(bx.loVect(), bx.hiVect(),
                                   BL_TO_FORTRAN_ANYD((*crse[idim])[mfi]),
                                   BL_TO_FORTRAN_ANYD(ffab),
                                   &idim);
            }
        }
    }
}

void
WarpX::SyncRho (amrex::Vector<std::unique_ptr<amrex::MultiFab> >& rhof,
                amrex::Vector<std::unique_ptr<amrex::MultiFab> >& rhoc)
{
    if (!rhof[0]) return;

    // Restrict fine patch onto the coarse patch, before fine patch SumBoundary
    for (int lev = 1; lev <= finest_level; ++lev) 
    {
        rhoc[lev]->setVal(0.0);      
        const IntVect& ref_ratio = refRatio(lev-1);
        SyncRho(*rhof[lev], *rhoc[lev], ref_ratio[0]);
    }

    Vector<std::unique_ptr<MultiFab> > rho_f_g(finest_level+1);
    Vector<std::unique_ptr<MultiFab> > rho_c_g(finest_level+1);

    if (WarpX::use_filter) {
        for (int lev = 0; lev <= finest_level; ++lev) {
            const int ncomp = rhof[lev]->nComp();
            IntVect ng = rhof[lev]->nGrowVect();
            ng += 1;
            rho_f_g[lev].reset(new MultiFab(rhof[lev]->boxArray(),
                                            rhof[lev]->DistributionMap(),
                                            ncomp, ng));
            applyFilter(*rho_f_g[lev], *rhof[lev]);
            std::swap(rho_f_g[lev], rhof[lev]);
        }
        for (int lev = 1; lev <= finest_level; ++lev) {
            const int ncomp = rhoc[lev]->nComp();
            IntVect ng = rhoc[lev]->nGrowVect();
            ng += 1;
            rho_c_g[lev].reset(new MultiFab(rhoc[lev]->boxArray(),
                                            rhoc[lev]->DistributionMap(),
                                            ncomp, ng));
            applyFilter(*rho_c_g[lev], *rhoc[lev]);
            std::swap(rho_c_g[lev], rhoc[lev]);
        }
    }

    // Sum up fine patch
    for (int lev = 0; lev <= finest_level; ++lev)
    {
        const auto& period = Geom(lev).periodicity();
        rhof[lev]->SumBoundary(period);
    }

    // Add fine level's coarse patch to coarse level's fine patch
    for (int lev = 0; lev < finest_level; ++lev)
    {
        const auto& period = Geom(lev).periodicity();
        const int ncomp = rhoc[lev+1]->nComp();
        const IntVect& ngsrc = rhoc[lev+1]->nGrowVect();
        const IntVect ngdst = IntVect::TheZeroVector();
        rhof[lev]->copy(*rhoc[lev+1],0,0,ncomp,ngsrc,ngdst,period,FabArrayBase::ADD);
    }

    // Sum up coarse patch
    for (int lev = 1; lev <= finest_level; ++lev)
    {
        const auto& cperiod = Geom(lev-1).periodicity();
        rhoc[lev]->SumBoundary(cperiod);
    }

    if (WarpX::use_filter) {
        for (int lev = 0; lev <= finest_level; ++lev) {
            std::swap(rho_f_g[lev], rhof[lev]);
            MultiFab::Copy(*rhof[lev], *rho_f_g[lev], 0, 0, rhof[lev]->nComp(), 0);
        }
        for (int lev = 1; lev <= finest_level; ++lev) {
            std::swap(rho_c_g[lev], rhoc[lev]);
            MultiFab::Copy(*rhoc[lev], *rho_c_g[lev], 0, 0, rhoc[lev]->nComp(), 0);
        }
    }

    // sync shared nodal points
    for (int lev = 0; lev <= finest_level; ++lev)
    {
        const auto& period = Geom(lev).periodicity();
        rhof[lev]->OverrideSync(period);
    }
    for (int lev = 1; lev <= finest_level; ++lev)
    {
        const auto& cperiod = Geom(lev-1).periodicity();
        rhoc[lev]->OverrideSync(cperiod);
    }
}

void
WarpX::SyncRho (const MultiFab& fine, MultiFab& crse, int ref_ratio)
{
    BL_ASSERT(ref_ratio == 2);
    const IntVect& ng = fine.nGrowVect()/ref_ratio;
    const int nc = fine.nComp();

#ifdef _OPEMP
#pragma omp parallel
#endif
    {
        FArrayBox ffab;
        for (MFIter mfi(crse,true); mfi.isValid(); ++mfi)
        {
            const Box& bx = mfi.growntilebox(ng);
            Box fbx = amrex::grow(amrex::refine(bx,ref_ratio),1);
            ffab.resize(fbx, nc);
            fbx &= fine[mfi].box();
            ffab.setVal(0.0);
            ffab.copy(fine[mfi], fbx, 0, fbx, 0, nc);
            WRPX_SYNC_RHO(bx.loVect(), bx.hiVect(),
                          BL_TO_FORTRAN_ANYD(crse[mfi]),
                          BL_TO_FORTRAN_ANYD(ffab),
                          &nc);
        }
    }
}
<|MERGE_RESOLUTION|>--- conflicted
+++ resolved
@@ -289,32 +289,12 @@
 
     Vector<Array<std::unique_ptr<MultiFab>,3> > j_fp(finest_level+1);
     Vector<Array<std::unique_ptr<MultiFab>,3> > j_cp(finest_level+1);
-<<<<<<< HEAD
-=======
     Vector<Array<std::unique_ptr<MultiFab>,3> > j_buf(finest_level+1);
->>>>>>> 954a2f12
 
     if (WarpX::use_filter) {
         for (int lev = 0; lev <= finest_level; ++lev) {
             IntVect ng = current_fp[lev][0]->nGrowVect();
             ng += 1;
-<<<<<<< HEAD
-            j_fp[lev][0].reset(new MultiFab(current_fp[lev][0]->boxArray(),
-                                            current_fp[lev][0]->DistributionMap(),
-                                            1, ng));
-            j_fp[lev][1].reset(new MultiFab(current_fp[lev][1]->boxArray(),
-                                            current_fp[lev][1]->DistributionMap(),
-                                            1, ng));
-            j_fp[lev][2].reset(new MultiFab(current_fp[lev][2]->boxArray(),
-                                            current_fp[lev][2]->DistributionMap(),
-                                            1, ng));
-            applyFilter(*j_fp[lev][0], *current_fp[lev][0]);
-            applyFilter(*j_fp[lev][1], *current_fp[lev][1]);
-            applyFilter(*j_fp[lev][2], *current_fp[lev][2]);
-            std::swap(j_fp[lev][0], current_fp[lev][0]);
-            std::swap(j_fp[lev][1], current_fp[lev][1]);
-            std::swap(j_fp[lev][2], current_fp[lev][2]);
-=======
             for (int idim = 0; idim < 3; ++idim) {
                 j_fp[lev][idim].reset(new MultiFab(current_fp[lev][idim]->boxArray(),
                                                    current_fp[lev][idim]->DistributionMap(),
@@ -322,29 +302,10 @@
                 applyFilter(*j_fp[lev][idim], *current_fp[lev][idim]);
                 std::swap(j_fp[lev][idim], current_fp[lev][idim]);
             }
->>>>>>> 954a2f12
         }
         for (int lev = 1; lev <= finest_level; ++lev) {
             IntVect ng = current_cp[lev][0]->nGrowVect();
             ng += 1;
-<<<<<<< HEAD
-            j_cp[lev][0].reset(new MultiFab(current_cp[lev][0]->boxArray(),
-                                            current_cp[lev][0]->DistributionMap(),
-                                            1, ng));
-            j_cp[lev][1].reset(new MultiFab(current_cp[lev][1]->boxArray(),
-                                            current_cp[lev][1]->DistributionMap(),
-                                            1, ng));
-            j_cp[lev][2].reset(new MultiFab(current_cp[lev][2]->boxArray(),
-                                            current_cp[lev][2]->DistributionMap(),
-                                            1, ng));
-            applyFilter(*j_cp[lev][0], *current_cp[lev][0]);
-            applyFilter(*j_cp[lev][1], *current_cp[lev][1]);
-            applyFilter(*j_cp[lev][2], *current_cp[lev][2]);
-            std::swap(j_cp[lev][0], current_cp[lev][0]);
-            std::swap(j_cp[lev][1], current_cp[lev][1]);
-            std::swap(j_cp[lev][2], current_cp[lev][2]);
-        }
-=======
             for (int idim = 0; idim < 3; ++idim) {
                 j_cp[lev][idim].reset(new MultiFab(current_cp[lev][idim]->boxArray(),
                                                    current_cp[lev][idim]->DistributionMap(),
@@ -366,8 +327,6 @@
                 }
             }
         }
-
->>>>>>> 954a2f12
     }
 
     // Sum up fine patch
@@ -414,23 +373,6 @@
     if (WarpX::use_filter) {
         for (int lev = 0; lev <= finest_level; ++lev)
         {
-<<<<<<< HEAD
-            std::swap(j_fp[lev][0], current_fp[lev][0]);
-            std::swap(j_fp[lev][1], current_fp[lev][1]);
-            std::swap(j_fp[lev][2], current_fp[lev][2]);
-            MultiFab::Copy(*current_fp[lev][0], *j_fp[lev][0], 0, 0, 1, 0);
-            MultiFab::Copy(*current_fp[lev][1], *j_fp[lev][1], 0, 0, 1, 0);
-            MultiFab::Copy(*current_fp[lev][2], *j_fp[lev][2], 0, 0, 1, 0);
-        }
-        for (int lev = 1; lev <= finest_level; ++lev)
-        {
-            std::swap(j_cp[lev][0], current_cp[lev][0]);
-            std::swap(j_cp[lev][1], current_cp[lev][1]);
-            std::swap(j_cp[lev][2], current_cp[lev][2]);
-            MultiFab::Copy(*current_cp[lev][0], *j_cp[lev][0], 0, 0, 1, 0);
-            MultiFab::Copy(*current_cp[lev][1], *j_cp[lev][1], 0, 0, 1, 0);
-            MultiFab::Copy(*current_cp[lev][2], *j_cp[lev][2], 0, 0, 1, 0);
-=======
             for (int idim = 0; idim < 3; ++idim) {
                 std::swap(j_fp[lev][idim], current_fp[lev][idim]);
                 MultiFab::Copy(*current_fp[lev][idim], *j_fp[lev][idim], 0, 0, 1, 0);
@@ -451,7 +393,6 @@
                     MultiFab::Copy(*current_buf[lev][idim], *j_buf[lev][idim], 0, 0, 1, 0);
                 }
             }
->>>>>>> 954a2f12
         }
     }
 
