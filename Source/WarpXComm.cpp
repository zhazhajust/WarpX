
#include <WarpX.H>
#include <WarpX_f.H>

#include <AMReX_FillPatchUtil_F.H>

#include <algorithm>
#include <cstdlib>

using namespace amrex;

void
WarpX::ExchangeWithPmlB (int lev)
{
    if (do_pml && pml[lev]->ok()) {
        pml[lev]->ExchangeB({ Bfield_fp[lev][0].get(),
                              Bfield_fp[lev][1].get(),
                              Bfield_fp[lev][2].get() },
                            { Bfield_cp[lev][0].get(),
                              Bfield_cp[lev][1].get(),
                              Bfield_cp[lev][2].get() });
    }
}

void
WarpX::ExchangeWithPmlE (int lev)
{
    if (do_pml && pml[lev]->ok()) {
        pml[lev]->ExchangeE({ Efield_fp[lev][0].get(),
                              Efield_fp[lev][1].get(),
                              Efield_fp[lev][2].get() },
                            { Efield_cp[lev][0].get(),
                              Efield_cp[lev][1].get(),
                              Efield_cp[lev][2].get() });
    }
}

void
WarpX::ExchangeWithPmlF (int lev)
{
    if (do_pml && pml[lev]->ok()) {
        pml[lev]->ExchangeF(F_fp[lev].get(),
                            F_cp[lev].get());
    }
}

void
WarpX::UpdateAuxilaryData ()
{
    BL_PROFILE("UpdateAuxilaryData()");

    const int use_limiter = 0;

    for (int lev = 1; lev <= finest_level; ++lev)
    {
        const auto& crse_period = Geom(lev-1).periodicity();
        const IntVect& ng = Bfield_cp[lev][0]->nGrowVect();
        const DistributionMapping& dm = Bfield_cp[lev][0]->DistributionMap();

        // B field
        {
            MultiFab dBx(Bfield_cp[lev][0]->boxArray(), dm, 1, ng);
            MultiFab dBy(Bfield_cp[lev][1]->boxArray(), dm, 1, ng);
            MultiFab dBz(Bfield_cp[lev][2]->boxArray(), dm, 1, ng);
            dBx.setVal(0.0);
            dBy.setVal(0.0);
            dBz.setVal(0.0);
            dBx.ParallelCopy(*Bfield_aux[lev-1][0], 0, 0, 1, ng, ng, crse_period);
            dBy.ParallelCopy(*Bfield_aux[lev-1][1], 0, 0, 1, ng, ng, crse_period);
            dBz.ParallelCopy(*Bfield_aux[lev-1][2], 0, 0, 1, ng, ng, crse_period);
            if (Bfield_cax[lev][0])
            {
                MultiFab::Copy(*Bfield_cax[lev][0], dBx, 0, 0, 1, ng);
                MultiFab::Copy(*Bfield_cax[lev][1], dBy, 0, 0, 1, ng);
                MultiFab::Copy(*Bfield_cax[lev][2], dBz, 0, 0, 1, ng);
            }
            MultiFab::Subtract(dBx, *Bfield_cp[lev][0], 0, 0, 1, ng);
            MultiFab::Subtract(dBy, *Bfield_cp[lev][1], 0, 0, 1, ng);
            MultiFab::Subtract(dBz, *Bfield_cp[lev][2], 0, 0, 1, ng);

            const Real* dx = Geom(lev-1).CellSize();
            const int ref_ratio = refRatio(lev-1)[0];
#ifdef _OPENMP
#pragma omp parallel
#endif
            {
                std::array<FArrayBox,3> bfab;
                for (MFIter mfi(*Bfield_aux[lev][0]); mfi.isValid(); ++mfi)
                {
                    Box ccbx = mfi.fabbox();
                    ccbx.enclosedCells();
                    ccbx.coarsen(ref_ratio).refine(ref_ratio); // so that ccbx is coarsenable

                    const FArrayBox& cxfab = dBx[mfi];
                    const FArrayBox& cyfab = dBy[mfi];
                    const FArrayBox& czfab = dBz[mfi];
                    bfab[0].resize(amrex::convert(ccbx,Bx_nodal_flag));
                    bfab[1].resize(amrex::convert(ccbx,By_nodal_flag));
                    bfab[2].resize(amrex::convert(ccbx,Bz_nodal_flag));

#if (AMREX_SPACEDIM == 3)
                    amrex_interp_div_free_bfield(ccbx.loVect(), ccbx.hiVect(),
                                                 BL_TO_FORTRAN_ANYD(bfab[0]),
                                                 BL_TO_FORTRAN_ANYD(bfab[1]),
                                                 BL_TO_FORTRAN_ANYD(bfab[2]),
                                                 BL_TO_FORTRAN_ANYD(cxfab),
                                                 BL_TO_FORTRAN_ANYD(cyfab),
                                                 BL_TO_FORTRAN_ANYD(czfab),
                                                 dx, &ref_ratio,&use_limiter);
#else
                    amrex_interp_div_free_bfield(ccbx.loVect(), ccbx.hiVect(),
                                                 BL_TO_FORTRAN_ANYD(bfab[0]),
                                                 BL_TO_FORTRAN_ANYD(bfab[2]),
                                                 BL_TO_FORTRAN_ANYD(cxfab),
                                                 BL_TO_FORTRAN_ANYD(czfab),
                                                 dx, &ref_ratio,&use_limiter);
                    amrex_interp_cc_bfield(ccbx.loVect(), ccbx.hiVect(),
                                           BL_TO_FORTRAN_ANYD(bfab[1]),
                                           BL_TO_FORTRAN_ANYD(cyfab),
                                           &ref_ratio,&use_limiter);
#endif

                    for (int idim = 0; idim < 3; ++idim)
                    {
                        FArrayBox& aux = (*Bfield_aux[lev][idim])[mfi];
                        FArrayBox& fp  =  (*Bfield_fp[lev][idim])[mfi];
                        const Box& bx = aux.box();
                        aux.copy(fp, bx, 0, bx, 0, 1);
                        aux.plus(bfab[idim], bx, bx, 0, 0, 1);
                    }
                }
            }
        }

        // E field
        {
            MultiFab dEx(Efield_cp[lev][0]->boxArray(), dm, 1, ng);
            MultiFab dEy(Efield_cp[lev][1]->boxArray(), dm, 1, ng);
            MultiFab dEz(Efield_cp[lev][2]->boxArray(), dm, 1, ng);
            dEx.setVal(0.0);
            dEy.setVal(0.0);
            dEz.setVal(0.0);
            dEx.ParallelCopy(*Efield_aux[lev-1][0], 0, 0, 1, ng, ng, crse_period);
            dEy.ParallelCopy(*Efield_aux[lev-1][1], 0, 0, 1, ng, ng, crse_period);
            dEz.ParallelCopy(*Efield_aux[lev-1][2], 0, 0, 1, ng, ng, crse_period);
            if (Efield_cax[lev][0])
            {
                MultiFab::Copy(*Efield_cax[lev][0], dEx, 0, 0, 1, ng);
                MultiFab::Copy(*Efield_cax[lev][1], dEy, 0, 0, 1, ng);
                MultiFab::Copy(*Efield_cax[lev][2], dEz, 0, 0, 1, ng);
            }
            MultiFab::Subtract(dEx, *Efield_cp[lev][0], 0, 0, 1, ng);
            MultiFab::Subtract(dEy, *Efield_cp[lev][1], 0, 0, 1, ng);
            MultiFab::Subtract(dEz, *Efield_cp[lev][2], 0, 0, 1, ng);

            const int ref_ratio = refRatio(lev-1)[0];
#ifdef _OPEMP
#pragma omp parallel
#endif
            {
                std::array<FArrayBox,3> efab;
                for (MFIter mfi(*Efield_aux[lev][0]); mfi.isValid(); ++mfi)
                {
                    Box ccbx = mfi.fabbox();
                    ccbx.enclosedCells();
                    ccbx.coarsen(ref_ratio).refine(ref_ratio); // so that ccbx is coarsenable

                    const FArrayBox& cxfab = dEx[mfi];
                    const FArrayBox& cyfab = dEy[mfi];
                    const FArrayBox& czfab = dEz[mfi];
                    efab[0].resize(amrex::convert(ccbx,Ex_nodal_flag));
                    efab[1].resize(amrex::convert(ccbx,Ey_nodal_flag));
                    efab[2].resize(amrex::convert(ccbx,Ez_nodal_flag));

#if (AMREX_SPACEDIM == 3)
                    amrex_interp_efield(ccbx.loVect(), ccbx.hiVect(),
                                        BL_TO_FORTRAN_ANYD(efab[0]),
                                        BL_TO_FORTRAN_ANYD(efab[1]),
                                        BL_TO_FORTRAN_ANYD(efab[2]),
                                        BL_TO_FORTRAN_ANYD(cxfab),
                                        BL_TO_FORTRAN_ANYD(cyfab),
                                        BL_TO_FORTRAN_ANYD(czfab),
                                        &ref_ratio,&use_limiter);
#else
                    amrex_interp_efield(ccbx.loVect(), ccbx.hiVect(),
                                        BL_TO_FORTRAN_ANYD(efab[0]),
                                        BL_TO_FORTRAN_ANYD(efab[2]),
                                        BL_TO_FORTRAN_ANYD(cxfab),
                                        BL_TO_FORTRAN_ANYD(czfab),
                                        &ref_ratio,&use_limiter);
                    amrex_interp_nd_efield(ccbx.loVect(), ccbx.hiVect(),
                                           BL_TO_FORTRAN_ANYD(efab[1]),
                                           BL_TO_FORTRAN_ANYD(cyfab),
                                           &ref_ratio);
#endif

                    for (int idim = 0; idim < 3; ++idim)
                    {
                        FArrayBox& aux = (*Efield_aux[lev][idim])[mfi];
                        FArrayBox& fp  =  (*Efield_fp[lev][idim])[mfi];
                        const Box& bx = aux.box();
                        aux.copy(fp, bx, 0, bx, 0, 1);
                        aux.plus(efab[idim], bx, bx, 0, 0, 1);
                    }
                }
            }
        }
    }
}

void
WarpX::FillBoundaryB ()
{
    for (int lev = 0; lev <= finest_level; ++lev)
    {
        FillBoundaryB(lev);
    }
}

void
WarpX::FillBoundaryE ()
{
    for (int lev = 0; lev <= finest_level; ++lev)
    {
        FillBoundaryE(lev);
    }
}

void
WarpX::FillBoundaryF ()
{
    for (int lev = 0; lev <= finest_level; ++lev)
    {
        FillBoundaryF(lev);
    }
}

void
WarpX::FillBoundaryE(int lev)
{
    FillBoundaryE(lev, PatchType::fine);
    if (lev > 0) FillBoundaryE(lev, PatchType::coarse);
}

void
WarpX::FillBoundaryE (int lev, PatchType patch_type)
{
    if (patch_type == PatchType::fine)
    {
        if (do_pml && pml[lev]->ok())
        {
<<<<<<< HEAD
            pml[lev]->ExchangeE(patch_type,
                                { Efield_fp[lev][0].get(),
                                  Efield_fp[lev][1].get(),
                                  Efield_fp[lev][2].get() });
            pml[lev]->FillBoundaryE(patch_type);
=======
    	    pml[lev]->ExchangeE(patch_type,
	              		      { Efield_fp[lev][0].get(),
                                Efield_fp[lev][1].get(),
                                Efield_fp[lev][2].get() });
    	    pml[lev]->FillBoundaryE(patch_type);
>>>>>>> 68843f74
        }

        const auto& period = Geom(lev).periodicity();
        (*Efield_fp[lev][0]).FillBoundary(period);
        (*Efield_fp[lev][1]).FillBoundary(period);
        (*Efield_fp[lev][2]).FillBoundary(period);
    }
    else if (patch_type == PatchType::coarse)
    {
        if (do_pml && pml[lev]->ok())
        {
<<<<<<< HEAD
            pml[lev]->ExchangeE(patch_type,
                                { Efield_cp[lev][0].get(),
                                  Efield_cp[lev][1].get(),
                                  Efield_cp[lev][2].get() });
            pml[lev]->FillBoundaryE(patch_type);
=======
        pml[lev]->ExchangeE(patch_type,
			                { Efield_cp[lev][0].get(),
                              Efield_cp[lev][1].get(),
                              Efield_cp[lev][2].get() });
        pml[lev]->FillBoundaryE(patch_type);
>>>>>>> 68843f74
        }

        const auto& cperiod = Geom(lev-1).periodicity();
        (*Efield_cp[lev][0]).FillBoundary(cperiod);
        (*Efield_cp[lev][1]).FillBoundary(cperiod);
        (*Efield_cp[lev][2]).FillBoundary(cperiod);
    }    
}

void
WarpX::FillBoundaryB (int lev)
{
    FillBoundaryB(lev, PatchType::fine);
    if (lev > 0) FillBoundaryB(lev, PatchType::coarse);
}

void
WarpX::FillBoundaryB (int lev, PatchType patch_type)
{
    if (patch_type == PatchType::fine)
    {
        if (do_pml && pml[lev]->ok())
        {
<<<<<<< HEAD
            pml[lev]->ExchangeB(patch_type,
                                { Bfield_fp[lev][0].get(),
                                  Bfield_fp[lev][1].get(),
                                  Bfield_fp[lev][2].get() });
            pml[lev]->FillBoundaryB(patch_type);
        }

=======
	    pml[lev]->ExchangeB(patch_type,
        			        { Bfield_fp[lev][0].get(),
                              Bfield_fp[lev][1].get(),
                              Bfield_fp[lev][2].get() });
        pml[lev]->FillBoundaryB(patch_type);
        }
>>>>>>> 68843f74
        const auto& period = Geom(lev).periodicity();
        (*Bfield_fp[lev][0]).FillBoundary(period);
        (*Bfield_fp[lev][1]).FillBoundary(period);
        (*Bfield_fp[lev][2]).FillBoundary(period);
    }
    else if (patch_type == PatchType::coarse)
    {
        if (do_pml && pml[lev]->ok())
        {
<<<<<<< HEAD
            pml[lev]->ExchangeB(patch_type,
                                { Bfield_cp[lev][0].get(),
                                  Bfield_cp[lev][1].get(),
                                  Bfield_cp[lev][2].get() });
            pml[lev]->FillBoundaryB(patch_type);
        }

=======
        pml[lev]->ExchangeB(patch_type,
			                { Bfield_cp[lev][0].get(),
			                  Bfield_cp[lev][1].get(),
			                  Bfield_cp[lev][2].get() });
        pml[lev]->FillBoundaryB(patch_type);
        }
>>>>>>> 68843f74
        const auto& cperiod = Geom(lev-1).periodicity();
        (*Bfield_cp[lev][0]).FillBoundary(cperiod);
        (*Bfield_cp[lev][1]).FillBoundary(cperiod);
        (*Bfield_cp[lev][2]).FillBoundary(cperiod);
    }
}

void
WarpX::FillBoundaryF (int lev)
{
<<<<<<< HEAD
    FillBoundaryF(lev, PatchType::fine);
    if (lev > 0) FillBoundaryF(lev, PatchType::coarse);
=======
  FillBoundaryF(lev, PatchType::fine);
  if (lev > 0) FillBoundaryF(lev, PatchType::coarse);
>>>>>>> 68843f74
}

void
WarpX::FillBoundaryF (int lev, PatchType patch_type)
{
    if (patch_type == PatchType::fine && F_fp[lev])
    {
        if (do_pml && pml[lev]->ok())
        {
            pml[lev]->ExchangeF(patch_type, F_fp[lev].get());
            pml[lev]->FillBoundaryF(patch_type);
        }

        const auto& period = Geom(lev).periodicity();
        F_fp[lev]->FillBoundary(period);
    }
    else if (patch_type == PatchType::coarse && F_cp[lev])
    {
        if (do_pml && pml[lev]->ok())
        {
<<<<<<< HEAD
            pml[lev]->ExchangeF(patch_type, F_cp[lev].get());
            pml[lev]->FillBoundaryF(patch_type);
=======
        pml[lev]->ExchangeF(patch_type, F_cp[lev].get());
        pml[lev]->FillBoundaryF(patch_type);
>>>>>>> 68843f74
        }

        const auto& cperiod = Geom(lev-1).periodicity();
        F_cp[lev]->FillBoundary(cperiod);
    }
}

void
WarpX::SyncCurrent ()
{
    BL_PROFILE("SyncCurrent()");

    // Restrict fine patch current onto the coarse patch, before fine patch SumBoundary
    for (int lev = 1; lev <= finest_level; ++lev)
    {
        current_cp[lev][0]->setVal(0.0);
        current_cp[lev][1]->setVal(0.0);
        current_cp[lev][2]->setVal(0.0);

        const IntVect& ref_ratio = refRatio(lev-1);

        std::array<const MultiFab*,3> fine { current_fp[lev][0].get(),
                                             current_fp[lev][1].get(),
                                             current_fp[lev][2].get() };
        std::array<      MultiFab*,3> crse { current_cp[lev][0].get(),
                                             current_cp[lev][1].get(),
                                             current_cp[lev][2].get() };
        SyncCurrent(fine, crse, ref_ratio[0]);
    }

    Vector<Array<std::unique_ptr<MultiFab>,3> > j_fp(finest_level+1);
    Vector<Array<std::unique_ptr<MultiFab>,3> > j_cp(finest_level+1);
    Vector<Array<std::unique_ptr<MultiFab>,3> > j_buf(finest_level+1);

    if (WarpX::use_filter) {
        for (int lev = 0; lev <= finest_level; ++lev) {
            IntVect ng = current_fp[lev][0]->nGrowVect();
            ng += 1;
            for (int idim = 0; idim < 3; ++idim) {
                j_fp[lev][idim].reset(new MultiFab(current_fp[lev][idim]->boxArray(),
                                                   current_fp[lev][idim]->DistributionMap(),
                                                   1, ng));
                applyFilter(*j_fp[lev][idim], *current_fp[lev][idim]);
                std::swap(j_fp[lev][idim], current_fp[lev][idim]);
            }
        }
        for (int lev = 1; lev <= finest_level; ++lev) {
            IntVect ng = current_cp[lev][0]->nGrowVect();
            ng += 1;
            for (int idim = 0; idim < 3; ++idim) {
                j_cp[lev][idim].reset(new MultiFab(current_cp[lev][idim]->boxArray(),
                                                   current_cp[lev][idim]->DistributionMap(),
                                                   1, ng));
                applyFilter(*j_cp[lev][idim], *current_cp[lev][idim]);
                std::swap(j_cp[lev][idim], current_cp[lev][idim]);
            }
        }
        for (int lev = 1; lev <= finest_level; ++lev) {
            if (current_buf[lev][0]) {
                IntVect ng = current_buf[lev][0]->nGrowVect();
                ng += 1;
                for (int idim = 0; idim < 3; ++idim) {
                    j_buf[lev][idim].reset(new MultiFab(current_buf[lev][idim]->boxArray(),
                                                        current_buf[lev][idim]->DistributionMap(),
                                                        1, ng));
                    applyFilter(*j_buf[lev][idim], *current_buf[lev][idim]);
                    std::swap(*j_buf[lev][idim], *current_buf[lev][idim]);
                }
            }
        }
    }

    // Sum up fine patch
    for (int lev = 0; lev <= finest_level; ++lev)
    {
        const auto& period = Geom(lev).periodicity();
        current_fp[lev][0]->SumBoundary(period);
        current_fp[lev][1]->SumBoundary(period);
        current_fp[lev][2]->SumBoundary(period);
    }

    // Add fine level's coarse patch to coarse level's fine patch
    for (int lev = 0; lev < finest_level; ++lev)
    {
        const auto& period = Geom(lev).periodicity();
        const IntVect& ngsrc = current_cp[lev+1][0]->nGrowVect();
        const IntVect ngdst = IntVect::TheZeroVector();
        const MultiFab* ccx = current_cp[lev+1][0].get();
        const MultiFab* ccy = current_cp[lev+1][1].get();
        const MultiFab* ccz = current_cp[lev+1][2].get();
        if (current_buf[lev+1][0])
        {
            MultiFab::Add(*current_buf[lev+1][0], *current_cp[lev+1][0], 0, 0, 1, ngsrc);
            MultiFab::Add(*current_buf[lev+1][1], *current_cp[lev+1][1], 0, 0, 1, ngsrc);
            MultiFab::Add(*current_buf[lev+1][2], *current_cp[lev+1][2], 0, 0, 1, ngsrc);
            ccx = current_buf[lev+1][0].get();
            ccy = current_buf[lev+1][1].get();
            ccz = current_buf[lev+1][2].get();
        }
        current_fp[lev][0]->copy(*ccx,0,0,1,ngsrc,ngdst,period,FabArrayBase::ADD);
        current_fp[lev][1]->copy(*ccy,0,0,1,ngsrc,ngdst,period,FabArrayBase::ADD);
        current_fp[lev][2]->copy(*ccz,0,0,1,ngsrc,ngdst,period,FabArrayBase::ADD);
    }

    // Sum up coarse patch
    for (int lev = 1; lev <= finest_level; ++lev)
    {
        const auto& cperiod = Geom(lev-1).periodicity();
        current_cp[lev][0]->SumBoundary(cperiod);
        current_cp[lev][1]->SumBoundary(cperiod);
        current_cp[lev][2]->SumBoundary(cperiod);
    }

    if (WarpX::use_filter) {
        for (int lev = 0; lev <= finest_level; ++lev)
        {
            for (int idim = 0; idim < 3; ++idim) {
                std::swap(j_fp[lev][idim], current_fp[lev][idim]);
                MultiFab::Copy(*current_fp[lev][idim], *j_fp[lev][idim], 0, 0, 1, 0);
            }
        }
        for (int lev = 1; lev <= finest_level; ++lev)
        {
            for (int idim = 0; idim < 3; ++idim) {
                std::swap(j_cp[lev][idim], current_cp[lev][idim]);
                MultiFab::Copy(*current_cp[lev][idim], *j_cp[lev][idim], 0, 0, 1, 0);
            }
        }
        for (int lev = 1; lev <= finest_level; ++lev)
        {
            for (int idim = 0; idim < 3; ++idim) {
                if (j_buf[lev][idim]) {
                    std::swap(j_buf[lev][idim], current_buf[lev][idim]);
                    MultiFab::Copy(*current_buf[lev][idim], *j_buf[lev][idim], 0, 0, 1, 0);
                }
            }
        }
    }

    // sync shared nodal edges
    for (int lev = 0; lev <= finest_level; ++lev)
    {
        const auto& period = Geom(lev).periodicity();
        current_fp[lev][0]->OverrideSync(period);
        current_fp[lev][1]->OverrideSync(period);
        current_fp[lev][2]->OverrideSync(period);
    }
    for (int lev = 1; lev <= finest_level; ++lev)
    {
        const auto& cperiod = Geom(lev-1).periodicity();
        current_cp[lev][0]->OverrideSync(cperiod);
        current_cp[lev][1]->OverrideSync(cperiod);
        current_cp[lev][2]->OverrideSync(cperiod);
    }
}

void
WarpX::SyncCurrent (const std::array<const amrex::MultiFab*,3>& fine,
                    const std::array<      amrex::MultiFab*,3>& crse,
                    int ref_ratio)
{
    BL_ASSERT(ref_ratio == 2);
    const IntVect& ng = (fine[0]->nGrowVect() + 1) /ref_ratio;

#ifdef _OPEMP
#pragma omp parallel
#endif
    {
        FArrayBox ffab;
        for (int idim = 0; idim < 3; ++idim)
        {
            for (MFIter mfi(*crse[idim],true); mfi.isValid(); ++mfi)
            {
                const Box& bx = mfi.growntilebox(ng);
                Box fbx = amrex::grow(amrex::refine(bx,ref_ratio),1);
                ffab.resize(fbx);
                fbx &= (*fine[idim])[mfi].box();
                ffab.setVal(0.0);
                ffab.copy((*fine[idim])[mfi], fbx, 0, fbx, 0, 1);
                WRPX_SYNC_CURRENT(bx.loVect(), bx.hiVect(),
                                   BL_TO_FORTRAN_ANYD((*crse[idim])[mfi]),
                                   BL_TO_FORTRAN_ANYD(ffab),
                                   &idim);
            }
        }
    }
}

void
WarpX::SyncRho (amrex::Vector<std::unique_ptr<amrex::MultiFab> >& rhof,
                amrex::Vector<std::unique_ptr<amrex::MultiFab> >& rhoc)
{
    if (!rhof[0]) return;

    // Restrict fine patch onto the coarse patch, before fine patch SumBoundary
    for (int lev = 1; lev <= finest_level; ++lev)
    {
        rhoc[lev]->setVal(0.0);
        const IntVect& ref_ratio = refRatio(lev-1);
        SyncRho(*rhof[lev], *rhoc[lev], ref_ratio[0]);
    }

    Vector<std::unique_ptr<MultiFab> > rho_f_g(finest_level+1);
    Vector<std::unique_ptr<MultiFab> > rho_c_g(finest_level+1);
    Vector<std::unique_ptr<MultiFab> > rho_buf_g(finest_level+1);
    
    if (WarpX::use_filter) {
        for (int lev = 0; lev <= finest_level; ++lev) {
            const int ncomp = rhof[lev]->nComp();
            IntVect ng = rhof[lev]->nGrowVect();
            ng += 1;
            rho_f_g[lev].reset(new MultiFab(rhof[lev]->boxArray(),
                                            rhof[lev]->DistributionMap(),
                                            ncomp, ng));
            applyFilter(*rho_f_g[lev], *rhof[lev]);
            std::swap(rho_f_g[lev], rhof[lev]);
        }
        for (int lev = 1; lev <= finest_level; ++lev) {
            const int ncomp = rhoc[lev]->nComp();
            IntVect ng = rhoc[lev]->nGrowVect();
            ng += 1;
            rho_c_g[lev].reset(new MultiFab(rhoc[lev]->boxArray(),
                                            rhoc[lev]->DistributionMap(),
                                            ncomp, ng));
            applyFilter(*rho_c_g[lev], *rhoc[lev]);
            std::swap(rho_c_g[lev], rhoc[lev]);
        }
        for (int lev = 1; lev <= finest_level; ++lev) {
            if (charge_buf[lev]) {
                const int ncomp = charge_buf[lev]->nComp();
                IntVect ng = charge_buf[lev]->nGrowVect();                
                ng += 1;
                rho_buf_g[lev].reset(new MultiFab(charge_buf[lev]->boxArray(),
                                                  charge_buf[lev]->DistributionMap(),
                                                  ncomp, ng));
                applyFilter(*rho_buf_g[lev], *charge_buf[lev]);
                std::swap(*rho_buf_g[lev], *charge_buf[lev]);
            }
        }
    }

    // Sum up fine patch
    for (int lev = 0; lev <= finest_level; ++lev)
    {
        const auto& period = Geom(lev).periodicity();
        rhof[lev]->SumBoundary(period);
    }

    // Add fine level's coarse patch to coarse level's fine patch
    for (int lev = 0; lev < finest_level; ++lev)
    {
        const auto& period = Geom(lev).periodicity();
        const int ncomp = rhoc[lev+1]->nComp();
        const IntVect& ngsrc = rhoc[lev+1]->nGrowVect();
        const IntVect ngdst = IntVect::TheZeroVector();
        const MultiFab* crho = rhoc[lev+1].get();
        if (charge_buf[lev+1])
        {
            MultiFab::Add(*charge_buf[lev+1], *rhoc[lev+1], 0, 0, ncomp, ngsrc);
            crho = charge_buf[lev+1].get();
        }

        rhof[lev]->copy(*crho,0,0,ncomp,ngsrc,ngdst,period,FabArrayBase::ADD);        
    }

    // Sum up coarse patch
    for (int lev = 1; lev <= finest_level; ++lev)
    {
        const auto& cperiod = Geom(lev-1).periodicity();
        rhoc[lev]->SumBoundary(cperiod);
    }

    if (WarpX::use_filter) {
        for (int lev = 0; lev <= finest_level; ++lev) {
            std::swap(rho_f_g[lev], rhof[lev]);
            MultiFab::Copy(*rhof[lev], *rho_f_g[lev], 0, 0, rhof[lev]->nComp(), 0);
        }
        for (int lev = 1; lev <= finest_level; ++lev) {
            std::swap(rho_c_g[lev], rhoc[lev]);
            MultiFab::Copy(*rhoc[lev], *rho_c_g[lev], 0, 0, rhoc[lev]->nComp(), 0);
        }
        for (int lev = 1; lev <= finest_level; ++lev)
        {
            if (rho_buf_g[lev]) {
                std::swap(rho_buf_g[lev], charge_buf[lev]);
                MultiFab::Copy(*charge_buf[lev], *rho_buf_g[lev], 0, 0, rhoc[lev]->nComp(), 0);
            }
        }
    }

    // sync shared nodal points
    for (int lev = 0; lev <= finest_level; ++lev)
    {
        const auto& period = Geom(lev).periodicity();
        rhof[lev]->OverrideSync(period);
    }
    for (int lev = 1; lev <= finest_level; ++lev)
    {
        const auto& cperiod = Geom(lev-1).periodicity();
        rhoc[lev]->OverrideSync(cperiod);
    }
}

void
WarpX::SyncRho (const MultiFab& fine, MultiFab& crse, int ref_ratio)
{
    BL_ASSERT(ref_ratio == 2);
    const IntVect& ng = (fine.nGrowVect()+1)/ref_ratio;
    const int nc = fine.nComp();

#ifdef _OPEMP
#pragma omp parallel
#endif
    {
        FArrayBox ffab;
        for (MFIter mfi(crse,true); mfi.isValid(); ++mfi)
        {
            const Box& bx = mfi.growntilebox(ng);
            Box fbx = amrex::grow(amrex::refine(bx,ref_ratio),1);
            ffab.resize(fbx, nc);
            fbx &= fine[mfi].box();
            ffab.setVal(0.0);
            ffab.copy(fine[mfi], fbx, 0, fbx, 0, nc);
            WRPX_SYNC_RHO(bx.loVect(), bx.hiVect(),
                          BL_TO_FORTRAN_ANYD(crse[mfi]),
                          BL_TO_FORTRAN_ANYD(ffab),
                          &nc);
        }
    }
}

void
WarpX::RestrictCurrentFromFineToCoarsePatch (int lev)
{
    current_cp[lev][0]->setVal(0.0);
    current_cp[lev][1]->setVal(0.0);
    current_cp[lev][2]->setVal(0.0);
    
    const IntVect& ref_ratio = refRatio(lev-1);
    
    std::array<const MultiFab*,3> fine { current_fp[lev][0].get(),
                                         current_fp[lev][1].get(),
                                         current_fp[lev][2].get() };
    std::array<      MultiFab*,3> crse { current_cp[lev][0].get(),
                                         current_cp[lev][1].get(),
                                         current_cp[lev][2].get() };
    SyncCurrent(fine, crse, ref_ratio[0]);
}

void
WarpX::ApplyFilterandSumBoundaryJ (int lev, PatchType patch_type)
{
    const int glev = (patch_type == PatchType::fine) ? lev : lev-1;
    const auto& period = Geom(glev).periodicity();
    auto& j = (patch_type == PatchType::fine) ? current_fp[lev] : current_cp[lev];
    for (int idim = 0; idim < 3; ++idim) {
        if (use_filter) {
            IntVect ng = j[idim]->nGrowVect();
            ng += 1;
            MultiFab jf(j[idim]->boxArray(), j[idim]->DistributionMap(), 1, ng);
            applyFilter(jf, *j[idim]);
            jf.SumBoundary(period);
            MultiFab::Copy(*j[idim], jf, 0, 0, 1, 0);
        } else {
            j[idim]->SumBoundary(period);
        }
    }
}

void
WarpX::AddCurrentFromFineLevelandSumBoundary (int lev)
{
    ApplyFilterandSumBoundaryJ(lev, PatchType::fine);
  
    // When there are current buffers, unlike coarse patch,
    // we don't care about the final state of them.

    const auto& period = Geom(lev).periodicity();
    for (int idim = 0; idim < 3; ++idim) {
        MultiFab mf(current_fp[lev][idim]->boxArray(),
                    current_fp[lev][idim]->DistributionMap(), 1, 0);
        mf.setVal(0.0);
        if (use_filter && current_buf[lev+1][idim])
        {
            // coarse patch of fine level
            IntVect ng = current_cp[lev+1][idim]->nGrowVect();
            ng += 1;
            MultiFab jfc(current_cp[lev+1][idim]->boxArray(),
                         current_cp[lev+1][idim]->DistributionMap(), 1, ng);
            applyFilter(jfc, *current_cp[lev+1][idim]);

            // buffer patch of fine level
            MultiFab jfb(current_buf[lev+1][idim]->boxArray(),
                         current_buf[lev+1][idim]->DistributionMap(), 1, ng);
            applyFilter(jfb, *current_buf[lev+1][idim]);

            MultiFab::Add(jfb, jfc, 0, 0, 1, ng);
            mf.ParallelAdd(jfb, 0, 0, 1, ng, IntVect::TheZeroVector(), period);

            jfc.SumBoundary(period);
            MultiFab::Copy(*current_cp[lev+1][idim], jfc, 0, 0, 1, 0);
        }
        else if (use_filter) // but no buffer
        {
            // coarse patch of fine level
            IntVect ng = current_cp[lev+1][idim]->nGrowVect();
            ng += 1;
            MultiFab jf(current_cp[lev+1][idim]->boxArray(),
                        current_cp[lev+1][idim]->DistributionMap(), 1, ng);
            applyFilter(jf, *current_cp[lev+1][idim]);
            mf.ParallelAdd(jf, 0, 0, 1, ng, IntVect::TheZeroVector(), period);
            jf.SumBoundary(period);
            MultiFab::Copy(*current_cp[lev+1][idim], jf, 0, 0, 1, 0);
        }
        else if (current_buf[lev+1][idim]) // but no filter
        {
            MultiFab::Copy(*current_buf[lev+1][idim],
                           *current_cp [lev+1][idim], 0, 0, 1,
                           current_cp[lev+1][idim]->nGrow());
            mf.ParallelAdd(*current_buf[lev+1][idim], 0, 0, 1,
                           current_buf[lev+1][idim]->nGrowVect(), IntVect::TheZeroVector(),
                           period);
            current_cp[lev+1][idim]->SumBoundary(period);
        }
        else // no filter, no buffer
        {
            mf.ParallelAdd(*current_cp[lev+1][idim], 0, 0, 1,
                           current_cp[lev+1][idim]->nGrowVect(), IntVect::TheZeroVector(),
                           period);
            current_cp[lev+1][idim]->SumBoundary(period);
        }
        MultiFab::Add(*current_fp[lev][idim], mf, 0, 0, 1, 0);
    }
    NodalSyncJ(lev, PatchType::fine);
    NodalSyncJ(lev+1, PatchType::coarse);
}

void
WarpX::RestrictRhoFromFineToCoarsePatch (int lev)
{
    if (rho_fp[lev]) {
        rho_cp[lev]->setVal(0.0);      
        const IntVect& ref_ratio = refRatio(lev-1);
        SyncRho(*rho_fp[lev], *rho_cp[lev], ref_ratio[0]);
    }
}

void
WarpX::ApplyFilterandSumBoundaryRho (int lev, PatchType patch_type, int icomp, int ncomp)
{
    const int glev = (patch_type == PatchType::fine) ? lev : lev-1;
    const auto& period = Geom(glev).periodicity();
    auto& r = (patch_type == PatchType::fine) ? rho_fp[lev] : rho_cp[lev];
    if (r == nullptr) return;
    if (use_filter) {
        IntVect ng = r->nGrowVect();
        ng += 1;
        MultiFab rf(r->boxArray(), r->DistributionMap(), ncomp, ng);
        applyFilter(rf, *r, icomp, 0, ncomp);
        rf.SumBoundary(period);
        MultiFab::Copy(*r, rf, 0, icomp, ncomp, 0);
    } else {
        r->SumBoundary(icomp, ncomp, period);
    }
}

void
WarpX::AddRhoFromFineLevelandSumBoundary(int lev, int icomp, int ncomp)
{
    if (rho_fp[lev]) {
        const auto& period = Geom(lev).periodicity();
        MultiFab mf(rho_fp[lev]->boxArray(),
                    rho_fp[lev]->DistributionMap(),
                    ncomp, 0);
        mf.setVal(0.0);
        if (use_filter && charge_buf[lev+1])
        {
            // coarse patch of fine level
            IntVect ng = rho_cp[lev+1]->nGrowVect();
            ng += 1;
            MultiFab rhofc(rho_cp[lev+1]->boxArray(),
                         rho_cp[lev+1]->DistributionMap(), ncomp, ng);
            applyFilter(rhofc, *rho_cp[lev+1], icomp, 0, ncomp);

            // buffer patch of fine level
            MultiFab rhofb(charge_buf[lev+1]->boxArray(),
                           charge_buf[lev+1]->DistributionMap(), ncomp, ng);
            applyFilter(rhofb, *charge_buf[lev+1], icomp, 0, ncomp);

            MultiFab::Add(rhofb, rhofc, 0, 0, ncomp, ng);
            mf.ParallelAdd(rhofb, 0, 0, ncomp, ng, IntVect::TheZeroVector(), period);

            rhofc.SumBoundary(period);
            MultiFab::Copy(*rho_cp[lev+1], rhofc, 0, 0, ncomp, 0);
        }
        else if (use_filter) // but no buffer
        {
            IntVect ng = rho_cp[lev+1]->nGrowVect();
            ng += 1;
            MultiFab rf(rho_cp[lev+1]->boxArray(), rho_cp[lev+1]->DistributionMap(), ncomp, ng);
            applyFilter(rf, *rho_cp[lev+1], icomp, 0, ncomp);
            mf.ParallelAdd(rf, 0, 0, ncomp, ng, IntVect::TheZeroVector(), period);
            rf.SumBoundary(0, ncomp, period);
            MultiFab::Copy(*rho_cp[lev+1], rf, 0, icomp, ncomp, 0);
        }
        else if (charge_buf[lev+1]) // but no filter
        {
            MultiFab::Copy(*charge_buf[lev+1],
                           *rho_cp[lev+1], icomp, icomp, ncomp,
                           rho_cp[lev+1]->nGrow());
            mf.ParallelAdd(*charge_buf[lev+1], icomp, 0,
                           ncomp,
                           charge_buf[lev+1]->nGrowVect(), IntVect::TheZeroVector(),
                           period);
            rho_cp[lev+1]->SumBoundary(icomp, ncomp, period);
        }
        else // no filter, no buffer
        {
            mf.ParallelAdd(*rho_cp[lev+1], icomp, 0, ncomp,
                           rho_cp[lev+1]->nGrowVect(), IntVect::TheZeroVector(),
                           period);
            rho_cp[lev+1]->SumBoundary(icomp, ncomp, period);
        }
        ApplyFilterandSumBoundaryRho(lev, PatchType::fine, icomp, ncomp);
        MultiFab::Add(*rho_fp[lev], mf, 0, icomp, ncomp, 0);

        NodalSyncRho(lev, PatchType::fine, icomp, ncomp);
        NodalSyncRho(lev+1, PatchType::coarse, icomp, ncomp);
    }
}

void
WarpX::NodalSyncJ (int lev, PatchType patch_type)
{
    if (patch_type == PatchType::fine)
    {
        const auto& period = Geom(lev).periodicity();
        current_fp[lev][0]->OverrideSync(period);
        current_fp[lev][1]->OverrideSync(period);
        current_fp[lev][2]->OverrideSync(period);
    }
    else if (patch_type == PatchType::coarse)
    {
        const auto& cperiod = Geom(lev-1).periodicity();
        current_cp[lev][0]->OverrideSync(cperiod);
        current_cp[lev][1]->OverrideSync(cperiod);
        current_cp[lev][2]->OverrideSync(cperiod);
    }
}

void
WarpX::NodalSyncRho (int lev, PatchType patch_type, int icomp, int ncomp)
{
    if (patch_type == PatchType::fine && rho_fp[lev])
    {
        const auto& period = Geom(lev).periodicity();
        MultiFab rhof(*rho_fp[lev], amrex::make_alias, icomp, ncomp);
        rhof.OverrideSync(period);
    }
    else if (patch_type == PatchType::coarse && rho_cp[lev])
    {
        const auto& cperiod = Geom(lev-1).periodicity();
        MultiFab rhoc(*rho_cp[lev], amrex::make_alias, icomp, ncomp);
        rhoc.OverrideSync(cperiod);
    }
}<|MERGE_RESOLUTION|>--- conflicted
+++ resolved
@@ -249,19 +249,11 @@
     {
         if (do_pml && pml[lev]->ok())
         {
-<<<<<<< HEAD
-            pml[lev]->ExchangeE(patch_type,
-                                { Efield_fp[lev][0].get(),
-                                  Efield_fp[lev][1].get(),
-                                  Efield_fp[lev][2].get() });
-            pml[lev]->FillBoundaryE(patch_type);
-=======
     	    pml[lev]->ExchangeE(patch_type,
 	              		      { Efield_fp[lev][0].get(),
                                 Efield_fp[lev][1].get(),
                                 Efield_fp[lev][2].get() });
     	    pml[lev]->FillBoundaryE(patch_type);
->>>>>>> 68843f74
         }
 
         const auto& period = Geom(lev).periodicity();
@@ -273,26 +265,18 @@
     {
         if (do_pml && pml[lev]->ok())
         {
-<<<<<<< HEAD
-            pml[lev]->ExchangeE(patch_type,
-                                { Efield_cp[lev][0].get(),
-                                  Efield_cp[lev][1].get(),
-                                  Efield_cp[lev][2].get() });
-            pml[lev]->FillBoundaryE(patch_type);
-=======
         pml[lev]->ExchangeE(patch_type,
 			                { Efield_cp[lev][0].get(),
                               Efield_cp[lev][1].get(),
                               Efield_cp[lev][2].get() });
         pml[lev]->FillBoundaryE(patch_type);
->>>>>>> 68843f74
         }
 
         const auto& cperiod = Geom(lev-1).periodicity();
         (*Efield_cp[lev][0]).FillBoundary(cperiod);
         (*Efield_cp[lev][1]).FillBoundary(cperiod);
         (*Efield_cp[lev][2]).FillBoundary(cperiod);
-    }    
+    }
 }
 
 void
@@ -309,22 +293,12 @@
     {
         if (do_pml && pml[lev]->ok())
         {
-<<<<<<< HEAD
-            pml[lev]->ExchangeB(patch_type,
-                                { Bfield_fp[lev][0].get(),
-                                  Bfield_fp[lev][1].get(),
-                                  Bfield_fp[lev][2].get() });
-            pml[lev]->FillBoundaryB(patch_type);
-        }
-
-=======
 	    pml[lev]->ExchangeB(patch_type,
         			        { Bfield_fp[lev][0].get(),
                               Bfield_fp[lev][1].get(),
                               Bfield_fp[lev][2].get() });
         pml[lev]->FillBoundaryB(patch_type);
         }
->>>>>>> 68843f74
         const auto& period = Geom(lev).periodicity();
         (*Bfield_fp[lev][0]).FillBoundary(period);
         (*Bfield_fp[lev][1]).FillBoundary(period);
@@ -334,22 +308,12 @@
     {
         if (do_pml && pml[lev]->ok())
         {
-<<<<<<< HEAD
-            pml[lev]->ExchangeB(patch_type,
-                                { Bfield_cp[lev][0].get(),
-                                  Bfield_cp[lev][1].get(),
-                                  Bfield_cp[lev][2].get() });
-            pml[lev]->FillBoundaryB(patch_type);
-        }
-
-=======
         pml[lev]->ExchangeB(patch_type,
 			                { Bfield_cp[lev][0].get(),
 			                  Bfield_cp[lev][1].get(),
 			                  Bfield_cp[lev][2].get() });
         pml[lev]->FillBoundaryB(patch_type);
         }
->>>>>>> 68843f74
         const auto& cperiod = Geom(lev-1).periodicity();
         (*Bfield_cp[lev][0]).FillBoundary(cperiod);
         (*Bfield_cp[lev][1]).FillBoundary(cperiod);
@@ -360,13 +324,8 @@
 void
 WarpX::FillBoundaryF (int lev)
 {
-<<<<<<< HEAD
-    FillBoundaryF(lev, PatchType::fine);
-    if (lev > 0) FillBoundaryF(lev, PatchType::coarse);
-=======
   FillBoundaryF(lev, PatchType::fine);
   if (lev > 0) FillBoundaryF(lev, PatchType::coarse);
->>>>>>> 68843f74
 }
 
 void
@@ -387,13 +346,8 @@
     {
         if (do_pml && pml[lev]->ok())
         {
-<<<<<<< HEAD
-            pml[lev]->ExchangeF(patch_type, F_cp[lev].get());
-            pml[lev]->FillBoundaryF(patch_type);
-=======
         pml[lev]->ExchangeF(patch_type, F_cp[lev].get());
         pml[lev]->FillBoundaryF(patch_type);
->>>>>>> 68843f74
         }
 
         const auto& cperiod = Geom(lev-1).periodicity();
@@ -599,7 +553,7 @@
     Vector<std::unique_ptr<MultiFab> > rho_f_g(finest_level+1);
     Vector<std::unique_ptr<MultiFab> > rho_c_g(finest_level+1);
     Vector<std::unique_ptr<MultiFab> > rho_buf_g(finest_level+1);
-    
+
     if (WarpX::use_filter) {
         for (int lev = 0; lev <= finest_level; ++lev) {
             const int ncomp = rhof[lev]->nComp();
@@ -624,7 +578,7 @@
         for (int lev = 1; lev <= finest_level; ++lev) {
             if (charge_buf[lev]) {
                 const int ncomp = charge_buf[lev]->nComp();
-                IntVect ng = charge_buf[lev]->nGrowVect();                
+                IntVect ng = charge_buf[lev]->nGrowVect();
                 ng += 1;
                 rho_buf_g[lev].reset(new MultiFab(charge_buf[lev]->boxArray(),
                                                   charge_buf[lev]->DistributionMap(),
@@ -656,7 +610,7 @@
             crho = charge_buf[lev+1].get();
         }
 
-        rhof[lev]->copy(*crho,0,0,ncomp,ngsrc,ngdst,period,FabArrayBase::ADD);        
+        rhof[lev]->copy(*crho,0,0,ncomp,ngsrc,ngdst,period,FabArrayBase::ADD);
     }
 
     // Sum up coarse patch
@@ -731,9 +685,9 @@
     current_cp[lev][0]->setVal(0.0);
     current_cp[lev][1]->setVal(0.0);
     current_cp[lev][2]->setVal(0.0);
-    
+
     const IntVect& ref_ratio = refRatio(lev-1);
-    
+
     std::array<const MultiFab*,3> fine { current_fp[lev][0].get(),
                                          current_fp[lev][1].get(),
                                          current_fp[lev][2].get() };
@@ -767,7 +721,7 @@
 WarpX::AddCurrentFromFineLevelandSumBoundary (int lev)
 {
     ApplyFilterandSumBoundaryJ(lev, PatchType::fine);
-  
+
     // When there are current buffers, unlike coarse patch,
     // we don't care about the final state of them.
 
@@ -835,7 +789,7 @@
 WarpX::RestrictRhoFromFineToCoarsePatch (int lev)
 {
     if (rho_fp[lev]) {
-        rho_cp[lev]->setVal(0.0);      
+        rho_cp[lev]->setVal(0.0);
         const IntVect& ref_ratio = refRatio(lev-1);
         SyncRho(*rho_fp[lev], *rho_cp[lev], ref_ratio[0]);
     }
