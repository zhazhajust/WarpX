--- conflicted
+++ resolved
@@ -247,13 +247,8 @@
     // A flag to enable quantum_synchrotron process for leptons
     bool m_do_qed_quantum_sync = false;
 
-<<<<<<< HEAD
-    // A flag to enable breit_wheeler process for photons
-    bool do_qed_breit_wheeler = false;
-=======
     // A flag to enable breit_wheeler process [photons only!!]
     bool m_do_qed_breit_wheeler = false;
->>>>>>> f19c4560
 
     // A smart pointer to an instance of a Quantum Synchrotron engine
     std::shared_ptr<QuantumSynchrotronEngine> m_shr_p_qs_engine;
