
#include <limits>

#include <MultiParticleContainer.H>
#include <WarpXParticleContainer.H>
#include <AMReX_AmrParGDB.H>
#include <WarpX_f.H>
#include <WarpX.H>
#include <WarpXAlgorithmSelection.H>

// Import low-level single-particle kernels
#include <GetAndSetPosition.H>
#include <UpdatePosition.H>
#include <CurrentDeposition.H>
#include <ChargeDeposition.H>

using namespace amrex;

int WarpXParticleContainer::do_not_push = 0;

WarpXParIter::WarpXParIter (ContainerType& pc, int level)
    : ParIter(pc, level, MFItInfo().SetDynamic(WarpX::do_dynamic_scheduling))
{
}

#if (AMREX_SPACEDIM == 2)
void
WarpXParIter::GetPosition (Cuda::ManagedDeviceVector<Real>& x, Cuda::ManagedDeviceVector<Real>& y, Cuda::ManagedDeviceVector<Real>& z) const
{
    amrex::ParIter<0,0,PIdx::nattribs>::GetPosition(x, z);
#ifdef WARPX_DIM_RZ
    const auto& attribs = GetAttribs();
    const auto& theta = attribs[PIdx::theta];
    y.resize(x.size());
    for (unsigned int i=0 ; i < x.size() ; i++) {
        // The x stored in the particles is actually the radius
        y[i] = x[i]*std::sin(theta[i]);
        x[i] = x[i]*std::cos(theta[i]);
    }
#else
    y.resize(x.size(), std::numeric_limits<Real>::quiet_NaN());
#endif
}

void
WarpXParIter::SetPosition (const Cuda::ManagedDeviceVector<Real>& x, const Cuda::ManagedDeviceVector<Real>& y, const Cuda::ManagedDeviceVector<Real>& z)
{
#ifdef WARPX_DIM_RZ
    auto& attribs = GetAttribs();
    auto& theta = attribs[PIdx::theta];
    Cuda::ManagedDeviceVector<Real> r(x.size());
    for (unsigned int i=0 ; i < x.size() ; i++) {
        theta[i] = std::atan2(y[i], x[i]);
        r[i] = std::sqrt(x[i]*x[i] + y[i]*y[i]);
    }
    amrex::ParIter<0,0,PIdx::nattribs>::SetPosition(r, z);
#else
    amrex::ParIter<0,0,PIdx::nattribs>::SetPosition(x, z);
#endif
}
#endif

WarpXParticleContainer::WarpXParticleContainer (AmrCore* amr_core, int ispecies)
    : ParticleContainer<0,0,PIdx::nattribs>(amr_core->GetParGDB())
    , species_id(ispecies)
{
    for (unsigned int i = PIdx::Ex; i <= PIdx::Bz; ++i) {
        communicate_real_comp[i] = false; // Don't need to communicate E and B.
    }
    SetParticleSize();
    ReadParameters();

    // build up the map of string names to particle component numbers
    particle_comps["w"]  = PIdx::w;
    particle_comps["ux"] = PIdx::ux;
    particle_comps["uy"] = PIdx::uy;
    particle_comps["uz"] = PIdx::uz;
    particle_comps["Ex"] = PIdx::Ex;
    particle_comps["Ey"] = PIdx::Ey;
    particle_comps["Ez"] = PIdx::Ez;
    particle_comps["Bx"] = PIdx::Bx;
    particle_comps["By"] = PIdx::By;
    particle_comps["Bz"] = PIdx::Bz;
#ifdef WARPX_DIM_RZ
    particle_comps["theta"] = PIdx::theta;
#endif

    if (WarpX::do_boosted_frame_diagnostic && do_boosted_frame_diags)
    {
        particle_comps["xold"]  = PIdx::nattribs;
        particle_comps["yold"]  = PIdx::nattribs+1;
        particle_comps["zold"]  = PIdx::nattribs+2;
        particle_comps["uxold"] = PIdx::nattribs+3;
        particle_comps["uyold"] = PIdx::nattribs+4;
        particle_comps["uzold"] = PIdx::nattribs+5;

    }

    // Initialize temporary local arrays for charge/current deposition
    int num_threads = 1;
    #ifdef _OPENMP
    #pragma omp parallel
    #pragma omp single
    num_threads = omp_get_num_threads();
    #endif
    local_rho.resize(num_threads);
    local_jx.resize(num_threads);
    local_jy.resize(num_threads);
    local_jz.resize(num_threads);
    m_xp.resize(num_threads);
    m_yp.resize(num_threads);
    m_zp.resize(num_threads);
    m_giv.resize(num_threads);
}

void
WarpXParticleContainer::ReadParameters ()
{
    static bool initialized = false;
    if (!initialized)
    {
	ParmParse pp("particles");

#ifdef AMREX_USE_GPU
        do_tiling = false; // By default, tiling is off on GPU
#else
        do_tiling = true;
#endif
        pp.query("do_tiling",  do_tiling);
        pp.query("do_not_push", do_not_push);

	initialized = true;
    }
}

void
WarpXParticleContainer::AllocData ()
{
    // have to resize here, not in the constructor because grids have not
    // been built when constructor was called.
    reserveData();
    resizeData();
}

void
WarpXParticleContainer::AddOneParticle (int lev, int grid, int tile,
                                        Real x, Real y, Real z,
                                        std::array<Real,PIdx::nattribs>& attribs)
{
    auto& particle_tile = GetParticles(lev)[std::make_pair(grid,tile)];
    AddOneParticle(particle_tile, x, y, z, attribs);
}

void
WarpXParticleContainer::AddOneParticle (ParticleTileType& particle_tile,
                                        Real x, Real y, Real z,
                                        std::array<Real,PIdx::nattribs>& attribs)
{
    ParticleType p;
    p.id()  = ParticleType::NextID();
    p.cpu() = ParallelDescriptor::MyProc();
#if (AMREX_SPACEDIM == 3)
    p.pos(0) = x;
    p.pos(1) = y;
    p.pos(2) = z;
#elif (AMREX_SPACEDIM == 2)
#ifdef WARPX_DIM_RZ
    attribs[PIdx::theta] = std::atan2(y, x);
    x = std::sqrt(x*x + y*y);
#endif
    p.pos(0) = x;
    p.pos(1) = z;
#endif

    particle_tile.push_back(p);
    particle_tile.push_back_real(attribs);
}

void
WarpXParticleContainer::AddNParticles (int lev,
                                       int n, const Real* x, const Real* y, const Real* z,
				       const Real* vx, const Real* vy, const Real* vz,
				       int nattr, const Real* attr, int uniqueparticles, int id)
{
    BL_ASSERT(nattr == 1);
    const Real* weight = attr;

    int ibegin, iend;
    if (uniqueparticles) {
	ibegin = 0;
	iend = n;
    } else {
	int myproc = ParallelDescriptor::MyProc();
	int nprocs = ParallelDescriptor::NProcs();
	int navg = n/nprocs;
	int nleft = n - navg * nprocs;
	if (myproc < nleft) {
	    ibegin = myproc*(navg+1);
	    iend = ibegin + navg+1;
	} else {
	    ibegin = myproc*navg + nleft;
	    iend = ibegin + navg;
	}
    }

    //  Add to grid 0 and tile 0
    // Redistribute() will move them to proper places.
    std::pair<int,int> key {0,0};
    auto& particle_tile = GetParticles(lev)[key];

    std::size_t np = iend-ibegin;

#ifdef WARPX_DIM_RZ
    Vector<Real> theta(np);
#endif

    for (int i = ibegin; i < iend; ++i)
    {
        ParticleType p;
	if (id==-1)
	{
	    p.id() = ParticleType::NextID();
	} else {
	    p.id() = id;
	}
        p.cpu() = ParallelDescriptor::MyProc();
#if (AMREX_SPACEDIM == 3)
        p.pos(0) = x[i];
        p.pos(1) = y[i];
        p.pos(2) = z[i];
#elif (AMREX_SPACEDIM == 2)
#ifdef WARPX_DIM_RZ
        theta[i-ibegin] = std::atan2(y[i], x[i]);
        p.pos(0) = std::sqrt(x[i]*x[i] + y[i]*y[i]);
#else
        p.pos(0) = x[i];
#endif
        p.pos(1) = z[i];
#endif

        if ( (NumRuntimeRealComps()>0) || (NumRuntimeIntComps()>0) ){
            auto& ptile = DefineAndReturnParticleTile(0, 0, 0);            
            if (WarpX::do_boosted_frame_diagnostic && do_boosted_frame_diags)
            {
                ptile.push_back_real(particle_comps["xold"], x[i]);
                ptile.push_back_real(particle_comps["yold"], y[i]);
                ptile.push_back_real(particle_comps["zold"], z[i]);
            }
        }

        particle_tile.push_back(p);
    }

    if (np > 0)
    {
        particle_tile.push_back_real(PIdx::w , weight + ibegin, weight + iend);
        particle_tile.push_back_real(PIdx::ux,     vx + ibegin,     vx + iend);
        particle_tile.push_back_real(PIdx::uy,     vy + ibegin,     vy + iend);
        particle_tile.push_back_real(PIdx::uz,     vz + ibegin,     vz + iend);

        if ( (NumRuntimeRealComps()>0) || (NumRuntimeIntComps()>0) ){
            auto& ptile = DefineAndReturnParticleTile(0, 0, 0);            
            if (WarpX::do_boosted_frame_diagnostic && do_boosted_frame_diags)
            {
                ptile.push_back_real(particle_comps["uxold"], vx + ibegin, vx + iend);
                ptile.push_back_real(particle_comps["uyold"], vy + ibegin, vy + iend);
                ptile.push_back_real(particle_comps["uzold"], vz + ibegin, vz + iend);
            }
        }

        for (int comp = PIdx::uz+1; comp < PIdx::nattribs; ++comp)
        {
#ifdef WARPX_DIM_RZ
            if (comp == PIdx::theta) {
                particle_tile.push_back_real(comp, theta.front(), theta.back());
            }
            else {
                particle_tile.push_back_real(comp, np, 0.0);
            }
#else
            particle_tile.push_back_real(comp, np, 0.0);
#endif
        }
    }

    Redistribute();
}

/* \brief Current Deposition for thread thread_num using PICSAR
 * \param pti         : Particle iterator
 * \param wp          : Array of particle weights
 * \param uxp uyp uzp : Array of particle
 * \param jx jy jz    : Full array of current density
 * \param offset      : Index of first particle for which current is deposited
 * \param np_to_depose: Number of particles for which current is deposited.
                        Particles [offset,offset+np_tp_depose] deposit their
                        current
 * \param thread_num  : Thread number (if tiling)
 * \param lev         : Level of box that contains particles
 * \param depos_lev   : Level on which particles deposit (if buffers are used)
 * \param dt          : Time step for particle level
 */
void
WarpXParticleContainer::DepositCurrentFortran(WarpXParIter& pti,
                                              RealVector& wp, RealVector& uxp,
                                              RealVector& uyp, RealVector& uzp,
                                              MultiFab* jx, MultiFab* jy, MultiFab* jz,
                                              const long offset, const long np_to_depose,
                                              int thread_num, int lev, int depos_lev,
                                              Real dt)
{
    AMREX_ALWAYS_ASSERT_WITH_MESSAGE((depos_lev==(lev-1)) ||
                                     (depos_lev==(lev  )),
                                     "Deposition buffers only work for lev-1");
    // If no particles, do not do anything
    if (np_to_depose == 0) return;

    const long ngJ = jx->nGrow();
    const std::array<Real,3>& dx = WarpX::CellSize(std::max(depos_lev,0));
    const long lvect = 8;
    int j_is_nodal = jx->is_nodal() and jy->is_nodal() and jz->is_nodal();

    BL_PROFILE_VAR_NS("PICSAR::CurrentDeposition", blp_pxr_cd);
    BL_PROFILE_VAR_NS("PPC::Evolve::Accumulate", blp_accumulate);

    // Get tile box where current is deposited.
    // The tile box is different when depositing in the buffers (depos_lev<lev)
    // or when depositing inside the level (depos_lev=lev)
    Box tilebox;
    if (lev == depos_lev) {
        tilebox = pti.tilebox();
    } else {
        const IntVect& ref_ratio = WarpX::RefRatio(depos_lev);
        tilebox = amrex::coarsen(pti.tilebox(),ref_ratio);
    }
    
    // Staggered tile boxes (different in each direction)
    Box tbx = convert(tilebox, WarpX::jx_nodal_flag);
    Box tby = convert(tilebox, WarpX::jy_nodal_flag);
    Box tbz = convert(tilebox, WarpX::jz_nodal_flag);

    // Lower corner of tile box physical domain
    const std::array<Real,3>& xyzmin_tile = WarpX::LowerCorner(tilebox, depos_lev);
    const std::array<Real, 3>& xyzmin = xyzmin_tile;

#ifdef AMREX_USE_GPU
    // No tiling on GPU: jx_ptr points to the full
    // jx array (same for jy_ptr and jz_ptr).
    Real* jx_ptr = (*jx)[pti].dataPtr();
    Real* jy_ptr = (*jy)[pti].dataPtr();
    Real* jz_ptr = (*jz)[pti].dataPtr();
    
    auto jxntot = (*jx)[pti].length();
    auto jyntot = (*jy)[pti].length();
    auto jzntot = (*jz)[pti].length();
#else
    // Tiling is on: jx_ptr points to local_jx[thread_num]
    // (same for jy_ptr and jz_ptr)
    tbx.grow(ngJ);
    tby.grow(ngJ);
    tbz.grow(ngJ);

    local_jx[thread_num].resize(tbx, jx->nComp());
    local_jy[thread_num].resize(tby, jy->nComp());
    local_jz[thread_num].resize(tbz, jz->nComp());

    Real* jx_ptr = local_jx[thread_num].dataPtr();
    Real* jy_ptr = local_jy[thread_num].dataPtr();
    Real* jz_ptr = local_jz[thread_num].dataPtr();

    // local_jx[thread_num] is set to zero
    local_jx[thread_num].setVal(0.0);
    local_jy[thread_num].setVal(0.0);
    local_jz[thread_num].setVal(0.0);

    auto jxntot = local_jx[thread_num].length();
    auto jyntot = local_jy[thread_num].length();
    auto jzntot = local_jz[thread_num].length();
#endif
    // GPU, no tiling: deposit directly in jx
    // CPU, tiling: deposit into local_jx
    // (same for jx and jz)
    BL_PROFILE_VAR_START(blp_pxr_cd);
    warpx_current_deposition(
        jx_ptr, &ngJ, jxntot.getVect(),
        jy_ptr, &ngJ, jyntot.getVect(),
        jz_ptr, &ngJ, jzntot.getVect(),
        &WarpX::n_rz_azimuthal_modes,
        &np_to_depose,
        m_xp[thread_num].dataPtr() + offset,
        m_yp[thread_num].dataPtr() + offset,
        m_zp[thread_num].dataPtr() + offset,
        uxp.dataPtr() + offset,
        uyp.dataPtr() + offset,
        uzp.dataPtr() + offset,
        m_giv[thread_num].dataPtr() + offset,
        wp.dataPtr() + offset, &this->charge,
        &xyzmin[0], &xyzmin[1], &xyzmin[2],
        &dt, &dx[0], &dx[1], &dx[2],
        &WarpX::nox,&WarpX::noy,&WarpX::noz, &j_is_nodal,
        &lvect,&WarpX::current_deposition_algo);

    BL_PROFILE_VAR_STOP(blp_pxr_cd);

#ifndef AMREX_USE_GPU
    BL_PROFILE_VAR_START(blp_accumulate);
    // CPU, tiling: atomicAdd local_jx into jx
    // (same for jx and jz)
    (*jx)[pti].atomicAdd(local_jx[thread_num], tbx, tbx, 0, 0, local_jx[thread_num].nComp());
    (*jy)[pti].atomicAdd(local_jy[thread_num], tby, tby, 0, 0, local_jy[thread_num].nComp());
    (*jz)[pti].atomicAdd(local_jz[thread_num], tbz, tbz, 0, 0, local_jz[thread_num].nComp());
    BL_PROFILE_VAR_STOP(blp_accumulate);
#endif
}

/* \brief Current Deposition for thread thread_num
 * \param pti         : Particle iterator
 * \param wp          : Array of particle weights
 * \param uxp uyp uzp : Array of particle
 * \param ion_lev      : Pointer to array of particle ionization level. This is
                         required to have the charge of each macroparticle
                         since q is a scalar. For non-ionizable species,
                         ion_lev is a null pointer.
 * \param jx jy jz    : Full array of current density
 * \param offset      : Index of first particle for which current is deposited
 * \param np_to_depose: Number of particles for which current is deposited.
                        Particles [offset,offset+np_tp_depose] deposit current
 * \param thread_num  : Thread number (if tiling)
 * \param lev         : Level of box that contains particles
 * \param depos_lev   : Level on which particles deposit (if buffers are used)
 * \param dt          : Time step for particle level
 */
void
WarpXParticleContainer::DepositCurrent(WarpXParIter& pti,
                                       RealVector& wp, RealVector& uxp,
                                       RealVector& uyp, RealVector& uzp,
                                       const int * const ion_lev,
                                       MultiFab* jx, MultiFab* jy, MultiFab* jz,
                                       const long offset, const long np_to_depose,
                                       int thread_num, int lev, int depos_lev,
                                       Real dt)
{    
    AMREX_ALWAYS_ASSERT_WITH_MESSAGE((depos_lev==(lev-1)) ||
                                     (depos_lev==(lev  )),
                                     "Deposition buffers only work for lev-1");
    // If no particles, do not do anything
    if (np_to_depose == 0) return;

    const long ngJ = jx->nGrow();
    const std::array<Real,3>& dx = WarpX::CellSize(std::max(depos_lev,0));
    int j_is_nodal = jx->is_nodal() and jy->is_nodal() and jz->is_nodal();
    Real q = this->charge;
    const Real stagger_shift = j_is_nodal ? 0.0 : 0.5;

    BL_PROFILE_VAR_NS("PPC::Evolve::Accumulate", blp_accumulate);

    // Get tile box where current is deposited.
    // The tile box is different when depositing in the buffers (depos_lev<lev)
    // or when depositing inside the level (depos_lev=lev)
    Box tilebox;
    if (lev == depos_lev) {
        tilebox = pti.tilebox();
    } else {
        const IntVect& ref_ratio = WarpX::RefRatio(depos_lev);
        tilebox = amrex::coarsen(pti.tilebox(),ref_ratio);
    }
    
    // Staggered tile boxes (different in each direction)
    Box tbx = convert(tilebox, WarpX::jx_nodal_flag);
    Box tby = convert(tilebox, WarpX::jy_nodal_flag);
    Box tbz = convert(tilebox, WarpX::jz_nodal_flag);
    tilebox.grow(ngJ);

#ifdef AMREX_USE_GPU
    // No tiling on GPU: jx_ptr points to the full
    // jx array (same for jy_ptr and jz_ptr).
    Array4<Real> const& jx_arr = jx->array(pti);
    Array4<Real> const& jy_arr = jy->array(pti);
    Array4<Real> const& jz_arr = jz->array(pti);
#else
    // Tiling is on: jx_ptr points to local_jx[thread_num]
    // (same for jy_ptr and jz_ptr)
    tbx.grow(ngJ);
    tby.grow(ngJ);
    tbz.grow(ngJ);

    local_jx[thread_num].resize(tbx);
    local_jy[thread_num].resize(tby);
    local_jz[thread_num].resize(tbz);

    // local_jx[thread_num] is set to zero
    local_jx[thread_num].setVal(0.0);
    local_jy[thread_num].setVal(0.0);
    local_jz[thread_num].setVal(0.0);

    Array4<Real> const& jx_arr = local_jx[thread_num].array();
    Array4<Real> const& jy_arr = local_jy[thread_num].array();
    Array4<Real> const& jz_arr = local_jz[thread_num].array();
#endif
    // GPU, no tiling: deposit directly in jx
    // CPU, tiling: deposit into local_jx
    // (same for jx and jz)

    Real* AMREX_RESTRICT xp = m_xp[thread_num].dataPtr() + offset;
    Real* AMREX_RESTRICT zp = m_zp[thread_num].dataPtr() + offset;
    Real* AMREX_RESTRICT yp = m_yp[thread_num].dataPtr() + offset;

    // Lower corner of tile box physical domain
    // Note that this includes guard cells since it is after tilebox.ngrow
    const std::array<Real, 3>& xyzmin = WarpX::LowerCorner(tilebox, depos_lev);
    // xyzmin is built on pti.tilebox(), so it does 
    // not include staggering, so the stagger_shift has to be done by hand.
    // Alternatively, we could define xyzminx from tbx (and the same for 3 
    // directions and for jx, jy, jz). This way, sx0 would not be needed.
    // Better for memory? worth trying?    
    const Dim3 lo = lbound(tilebox);

    if (WarpX::current_deposition_algo == CurrentDepositionAlgo::Esirkepov) {
        if        (WarpX::nox == 1){
<<<<<<< HEAD
            doEsirkepovDepositionShapeN<1>(xp, yp, zp, wp.dataPtr() + offset, uxp.dataPtr() + offset, 
                                           uyp.dataPtr() + offset, uzp.dataPtr() + offset, jx_arr, jy_arr, 
                                           jz_arr, np_to_depose, dt, dx,
                                           xyzmin, lo, q, WarpX::n_rz_azimuthal_modes);
        } else if (WarpX::nox == 2){
            doEsirkepovDepositionShapeN<2>(xp, yp, zp, wp.dataPtr() + offset, uxp.dataPtr() + offset, 
                                           uyp.dataPtr() + offset, uzp.dataPtr() + offset, jx_arr, jy_arr, 
                                           jz_arr, np_to_depose, dt, dx,
                                           xyzmin, lo, q, WarpX::n_rz_azimuthal_modes);
        } else if (WarpX::nox == 3){
            doEsirkepovDepositionShapeN<3>(xp, yp, zp, wp.dataPtr() + offset, uxp.dataPtr() + offset, 
                                           uyp.dataPtr() + offset, uzp.dataPtr() + offset, jx_arr, jy_arr, 
                                           jz_arr, np_to_depose, dt, dx,
                                           xyzmin, lo, q, WarpX::n_rz_azimuthal_modes);
=======
            doEsirkepovDepositionShapeN<1>(
                xp, yp, zp, wp.dataPtr() + offset, uxp.dataPtr() + offset,
                uyp.dataPtr() + offset, uzp.dataPtr() + offset, ion_lev,
                jx_arr, jy_arr, jz_arr, np_to_depose, dt, dx, xyzmin, lo, q);
        } else if (WarpX::nox == 2){
            doEsirkepovDepositionShapeN<2>(
                xp, yp, zp, wp.dataPtr() + offset, uxp.dataPtr() + offset,
                uyp.dataPtr() + offset, uzp.dataPtr() + offset, ion_lev,
                jx_arr, jy_arr, jz_arr, np_to_depose, dt, dx, xyzmin, lo, q);
        } else if (WarpX::nox == 3){
            doEsirkepovDepositionShapeN<3>(
                xp, yp, zp, wp.dataPtr() + offset, uxp.dataPtr() + offset,
                uyp.dataPtr() + offset, uzp.dataPtr() + offset, ion_lev,
                jx_arr, jy_arr, jz_arr, np_to_depose, dt, dx, xyzmin, lo, q);
>>>>>>> c46c1763
        }
    } else {
        if        (WarpX::nox == 1){
            doDepositionShapeN<1>(
                xp, yp, zp, wp.dataPtr() + offset, uxp.dataPtr() + offset,
                uyp.dataPtr() + offset, uzp.dataPtr() + offset, ion_lev,
                jx_arr, jy_arr, jz_arr, np_to_depose, dt, dx, xyzmin, lo,
                stagger_shift, q);
        } else if (WarpX::nox == 2){
            doDepositionShapeN<2>(
                xp, yp, zp, wp.dataPtr() + offset, uxp.dataPtr() + offset,
                uyp.dataPtr() + offset, uzp.dataPtr() + offset, ion_lev,
                jx_arr, jy_arr, jz_arr, np_to_depose, dt, dx, xyzmin, lo,
                stagger_shift, q);
        } else if (WarpX::nox == 3){
            doDepositionShapeN<3>(
                xp, yp, zp, wp.dataPtr() + offset, uxp.dataPtr() + offset,
                uyp.dataPtr() + offset, uzp.dataPtr() + offset, ion_lev,
                jx_arr, jy_arr, jz_arr, np_to_depose, dt, dx, xyzmin, lo,
                stagger_shift, q);
        }
    }

#ifndef AMREX_USE_GPU
    BL_PROFILE_VAR_START(blp_accumulate);
    // CPU, tiling: atomicAdd local_jx into jx
    // (same for jx and jz)
    (*jx)[pti].atomicAdd(local_jx[thread_num], tbx, tbx, 0, 0, 1);
    (*jy)[pti].atomicAdd(local_jy[thread_num], tby, tby, 0, 0, 1);
    (*jz)[pti].atomicAdd(local_jz[thread_num], tbz, tbz, 0, 0, 1);
    BL_PROFILE_VAR_STOP(blp_accumulate);
#endif
}

/* \brief Charge Deposition for thread thread_num
 * \param pti         : Particle iterator
 * \param wp          : Array of particle weights
 * \param ion_lev     : Pointer to array of particle ionization level. This is
                         required to have the charge of each macroparticle
                         since q is a scalar. For non-ionizable species,
                         ion_lev is a null pointer.
 * \param rho         : Full array of charge density
 * \param icomp       : Component of rho into which charge is deposited.
                        0: old value (before particle push). 
                        1: new value (after particle push).
 * \param offset      : Index of first particle for which charge is deposited
 * \param np_to_depose: Number of particles for which charge is deposited.
                        Particles [offset,offset+np_tp_depose] deposit charge
 * \param thread_num  : Thread number (if tiling)
 * \param lev         : Level of box that contains particles
 * \param depos_lev   : Level on which particles deposit (if buffers are used)
 */
void
WarpXParticleContainer::DepositCharge (WarpXParIter& pti, RealVector& wp,
                                       const int * const ion_lev,
                                       MultiFab* rho, int icomp,
                                       const long offset, const long np_to_depose,
                                       int thread_num, int lev, int depos_lev)
{
    AMREX_ALWAYS_ASSERT_WITH_MESSAGE((depos_lev==(lev-1)) ||
                                     (depos_lev==(lev  )),
                                     "Deposition buffers only work for lev-1");

    // If no particles, do not do anything
    if (np_to_depose == 0) return;

    const long ngRho = rho->nGrow();
    const std::array<Real,3>& dx = WarpX::CellSize(std::max(depos_lev,0));
    const Real q = this->charge;

    BL_PROFILE_VAR_NS("PPC::ChargeDeposition", blp_ppc_chd);
    BL_PROFILE_VAR_NS("PPC::Evolve::Accumulate", blp_accumulate);

    // Get tile box where charge is deposited.
    // The tile box is different when depositing in the buffers (depos_lev<lev)
    // or when depositing inside the level (depos_lev=lev)
    Box tilebox;
    if (lev == depos_lev) {
        tilebox = pti.tilebox();
    } else {
        const IntVect& ref_ratio = WarpX::RefRatio(depos_lev);
        tilebox = amrex::coarsen(pti.tilebox(),ref_ratio);
    }
    
    tilebox.grow(ngRho);

    const int nc = (rho->nComp() == 1 ? 1 : rho->nComp()/2);

#ifdef AMREX_USE_GPU
    // No tiling on GPU: rho_arr points to the full rho array.
    MultiFab rhoi(*rho, amrex::make_alias, icomp*nc, nc);
    Array4<Real> const& rho_arr = rhoi.array(pti);
#else
    // Tiling is on: rho_arr points to local_rho[thread_num]
    const Box tb = amrex::convert(tilebox, IntVect::TheUnitVector());

    local_rho[thread_num].resize(tb, nc);

    // local_rho[thread_num] is set to zero
    local_rho[thread_num].setVal(0.0);

    Array4<Real> const& rho_arr = local_rho[thread_num].array();
#endif
    // GPU, no tiling: deposit directly in rho
    // CPU, tiling: deposit into local_rho

    Real* AMREX_RESTRICT xp = m_xp[thread_num].dataPtr() + offset;
    Real* AMREX_RESTRICT zp = m_zp[thread_num].dataPtr() + offset;
    Real* AMREX_RESTRICT yp = m_yp[thread_num].dataPtr() + offset;

    // Lower corner of tile box physical domain
    // Note that this includes guard cells since it is after tilebox.ngrow
    const std::array<Real, 3>& xyzmin = WarpX::LowerCorner(tilebox, depos_lev);
    // Indices of the lower bound
    const Dim3 lo = lbound(tilebox);

    BL_PROFILE_VAR_START(blp_ppc_chd);
    if        (WarpX::nox == 1){
        doChargeDepositionShapeN<1>(xp, yp, zp, wp.dataPtr()+offset, ion_lev,
                                    rho_arr, np_to_depose, dx, xyzmin, lo, q);
    } else if (WarpX::nox == 2){
        doChargeDepositionShapeN<2>(xp, yp, zp, wp.dataPtr()+offset, ion_lev,
                                    rho_arr, np_to_depose, dx, xyzmin, lo, q);
    } else if (WarpX::nox == 3){
        doChargeDepositionShapeN<3>(xp, yp, zp, wp.dataPtr()+offset, ion_lev,
                                    rho_arr, np_to_depose, dx, xyzmin, lo, q);
    }
    BL_PROFILE_VAR_STOP(blp_ppc_chd);

#ifndef AMREX_USE_GPU
    BL_PROFILE_VAR_START(blp_accumulate);

    (*rho)[pti].atomicAdd(local_rho[thread_num], tb, tb, 0, icomp*nc, nc);

    BL_PROFILE_VAR_STOP(blp_accumulate);
#endif
}

void
WarpXParticleContainer::DepositCharge (Vector<std::unique_ptr<MultiFab> >& rho, bool local)
{

    int num_levels = rho.size();
    int finest_level = num_levels - 1;

    // each level deposits it's own particles
    const int ng = rho[0]->nGrow();
    for (int lev = 0; lev < num_levels; ++lev) {

        rho[lev]->setVal(0.0, ng);

        const auto& gm = m_gdb->Geom(lev);
        const auto& ba = m_gdb->ParticleBoxArray(lev);

        const Real* dx  = gm.CellSize();
        const Real* plo = gm.ProbLo();
        BoxArray nba = ba;
        nba.surroundingNodes();

        for (WarpXParIter pti(*this, lev); pti.isValid(); ++pti) {
            const Box& box = nba[pti];

            auto& wp = pti.GetAttribs(PIdx::w);
            const auto& particles = pti.GetArrayOfStructs();
            int nstride = particles.dataShape().first;
            const long np  = pti.numParticles();

            FArrayBox& rhofab = (*rho[lev])[pti];

            WRPX_DEPOSIT_CIC(particles.dataPtr(), nstride, np,
                             wp.dataPtr(), &this->charge,
                             rhofab.dataPtr(), box.loVect(), box.hiVect(),
                             plo, dx, &ng);
        }

        if (!local) rho[lev]->SumBoundary(gm.periodicity());
    }

    // now we average down fine to crse
    std::unique_ptr<MultiFab> crse;
    for (int lev = finest_level - 1; lev >= 0; --lev) {
        const BoxArray& fine_BA = rho[lev+1]->boxArray();
        const DistributionMapping& fine_dm = rho[lev+1]->DistributionMap();
        BoxArray coarsened_fine_BA = fine_BA;
        coarsened_fine_BA.coarsen(m_gdb->refRatio(lev));

        MultiFab coarsened_fine_data(coarsened_fine_BA, fine_dm, rho[lev+1]->nComp(), 0);
        coarsened_fine_data.setVal(0.0);

        IntVect ratio(AMREX_D_DECL(2, 2, 2));  // FIXME

        for (MFIter mfi(coarsened_fine_data); mfi.isValid(); ++mfi) {
            const Box& bx = mfi.validbox();
            const Box& crse_box = coarsened_fine_data[mfi].box();
            const Box& fine_box = (*rho[lev+1])[mfi].box();
            WRPX_SUM_FINE_TO_CRSE_NODAL(bx.loVect(), bx.hiVect(), ratio.getVect(),
                                        coarsened_fine_data[mfi].dataPtr(), crse_box.loVect(), crse_box.hiVect(),
                                        (*rho[lev+1])[mfi].dataPtr(), fine_box.loVect(), fine_box.hiVect());
        }

        rho[lev]->copy(coarsened_fine_data, m_gdb->Geom(lev).periodicity(), FabArrayBase::ADD);
    }
}

std::unique_ptr<MultiFab>
WarpXParticleContainer::GetChargeDensity (int lev, bool local)
{
    const auto& gm = m_gdb->Geom(lev);
    const auto& ba = m_gdb->ParticleBoxArray(lev);
    const auto& dm = m_gdb->DistributionMap(lev);
    BoxArray nba = ba;
    nba.surroundingNodes();

    const int ng = WarpX::nox;

    auto rho = std::unique_ptr<MultiFab>(new MultiFab(nba,dm,WarpX::ncomps,ng));
    rho->setVal(0.0);

#ifdef _OPENMP
#pragma omp parallel
    {
#endif
#ifdef _OPENMP
        int thread_num = omp_get_thread_num();
#else
        int thread_num = 0;
#endif

        for (WarpXParIter pti(*this, lev); pti.isValid(); ++pti)
        {
            const long np = pti.numParticles();
            auto& wp = pti.GetAttribs(PIdx::w);

            pti.GetPosition(m_xp[thread_num], m_yp[thread_num], m_zp[thread_num]);

            int* AMREX_RESTRICT ion_lev;
            if (do_field_ionization){
                ion_lev = pti.GetiAttribs(particle_icomps["ionization_level"]).dataPtr();
            } else {
                ion_lev = nullptr;
            }

            DepositCharge(pti, wp, ion_lev, rho.get(), 0, 0, np,
                          thread_num, lev, lev);
        }
#ifdef _OPENMP
    }
#endif

#ifdef WARPX_DIM_RZ
    WarpX::GetInstance().ApplyInverseVolumeScalingToChargeDensity(rho.get(), lev);
#endif

    if (!local) rho->SumBoundary(gm.periodicity());

    return rho;
}

Real WarpXParticleContainer::sumParticleCharge(bool local) {

    amrex::Real total_charge = 0.0;

    for (int lev = 0; lev < finestLevel(); ++lev)
    {

#ifdef _OPENMP
#pragma omp parallel reduction(+:total_charge)
#endif
        for (WarpXParIter pti(*this, lev); pti.isValid(); ++pti)
        {
            auto& wp = pti.GetAttribs(PIdx::w);
            for (unsigned long i = 0; i < wp.size(); i++) {
                total_charge += wp[i];
            }
        }
    }

    if (!local) ParallelDescriptor::ReduceRealSum(total_charge);
    total_charge *= this->charge;
    return total_charge;
}

std::array<Real, 3> WarpXParticleContainer::meanParticleVelocity(bool local) {

    amrex::Real vx_total = 0.0;
    amrex::Real vy_total = 0.0;
    amrex::Real vz_total = 0.0;

    long np_total = 0;

    amrex::Real inv_clight_sq = 1.0/PhysConst::c/PhysConst::c;

    for (int lev = 0; lev <= finestLevel(); ++lev) {

#ifdef _OPENMP
#pragma omp parallel reduction(+:vx_total, vy_total, vz_total, np_total)
#endif
        for (WarpXParIter pti(*this, lev); pti.isValid(); ++pti)
        {
            auto& ux = pti.GetAttribs(PIdx::ux);
            auto& uy = pti.GetAttribs(PIdx::uy);
            auto& uz = pti.GetAttribs(PIdx::uz);

            np_total += pti.numParticles();

            for (unsigned long i = 0; i < ux.size(); i++) {
                Real usq = (ux[i]*ux[i] + uy[i]*uy[i] + uz[i]*uz[i])*inv_clight_sq;
                Real gaminv = 1.0/std::sqrt(1.0 + usq);
                vx_total += ux[i]*gaminv;
                vy_total += uy[i]*gaminv;
                vz_total += uz[i]*gaminv;
            }
        }
    }

    if (!local) {
        ParallelDescriptor::ReduceRealSum(vx_total);
        ParallelDescriptor::ReduceRealSum(vy_total);
        ParallelDescriptor::ReduceRealSum(vz_total);
        ParallelDescriptor::ReduceLongSum(np_total);
    }

    std::array<Real, 3> mean_v;
    if (np_total > 0) {
        mean_v[0] = vx_total / np_total;
        mean_v[1] = vy_total / np_total;
        mean_v[2] = vz_total / np_total;
    }

    return mean_v;
}

Real WarpXParticleContainer::maxParticleVelocity(bool local) {

    amrex::Real max_v = 0.0;

    for (int lev = 0; lev <= finestLevel(); ++lev)
    {

#ifdef _OPENMP
#pragma omp parallel reduction(max:max_v)
#endif
        for (WarpXParIter pti(*this, lev); pti.isValid(); ++pti)
        {
            auto& ux = pti.GetAttribs(PIdx::ux);
            auto& uy = pti.GetAttribs(PIdx::uy);
            auto& uz = pti.GetAttribs(PIdx::uz);
            for (unsigned long i = 0; i < ux.size(); i++) {
                max_v = std::max(max_v, sqrt(ux[i]*ux[i] + uy[i]*uy[i] + uz[i]*uz[i]));
            }
        }
    }

    if (!local) ParallelDescriptor::ReduceRealMax(max_v);
    return max_v;
}

void
WarpXParticleContainer::PushXES (Real dt)
{
    BL_PROFILE("WPC::PushXES()");

    int num_levels = finestLevel() + 1;

    for (int lev = 0; lev < num_levels; ++lev) {
        const auto& gm = m_gdb->Geom(lev);
        const RealBox& prob_domain = gm.ProbDomain();
        for (WarpXParIter pti(*this, lev); pti.isValid(); ++pti) {
            auto& particles = pti.GetArrayOfStructs();
            int nstride = particles.dataShape().first;
            const long np  = pti.numParticles();

            auto& attribs = pti.GetAttribs();
            auto& uxp = attribs[PIdx::ux];
            auto& uyp = attribs[PIdx::uy];
            auto& uzp = attribs[PIdx::uz];

            WRPX_PUSH_LEAPFROG_POSITIONS(particles.dataPtr(), nstride, np,
                                         uxp.dataPtr(), uyp.dataPtr(),
#if AMREX_SPACEDIM == 3
                                         uzp.dataPtr(),
#endif
                                         &dt,
                                         prob_domain.lo(), prob_domain.hi());
        }
    }
}

void
WarpXParticleContainer::PushX (Real dt)
{
    for (int lev = 0; lev <= finestLevel(); ++lev) {
        PushX(lev, dt);
    }
}

void
WarpXParticleContainer::PushX (int lev, Real dt)
{
    BL_PROFILE("WPC::PushX()");

    if (do_not_push) return;

    MultiFab* cost = WarpX::getCosts(lev);

#ifdef _OPENMP
#pragma omp parallel
#endif
    {

        for (WarpXParIter pti(*this, lev); pti.isValid(); ++pti)
        {
            Real wt = amrex::second();

            //
            // Particle Push
            //
            // Extract pointers to particle position and momenta, for this particle tile
            // - positions are stored as an array of struct, in `ParticleType`
            ParticleType * AMREX_RESTRICT pstructs = &(pti.GetArrayOfStructs()[0]);
            // - momenta are stored as a struct of array, in `attribs`
            auto& attribs = pti.GetAttribs();
            Real* AMREX_RESTRICT ux = attribs[PIdx::ux].dataPtr();
            Real* AMREX_RESTRICT uy = attribs[PIdx::uy].dataPtr();
            Real* AMREX_RESTRICT uz = attribs[PIdx::uz].dataPtr();
#ifdef WARPX_DIM_RZ
            Real* AMREX_RESTRICT theta = attribs[PIdx::theta].dataPtr();
#endif
            // Loop over the particles and update their position
            amrex::ParallelFor( pti.numParticles(),
                [=] AMREX_GPU_DEVICE (long i) {
                    ParticleType& p = pstructs[i]; // Particle object that gets updated
                    Real x, y, z; // Temporary variables
#ifndef WARPX_DIM_RZ
                    GetPosition( x, y, z, p ); // Initialize x, y, z
                    UpdatePosition( x, y, z, ux[i], uy[i], uz[i], dt);
                    SetPosition( p, x, y, z ); // Update the object p
#else
                    // For WARPX_DIM_RZ, the particles are still pushed in 3D Cartesian
                    GetCartesianPositionFromCylindrical( x, y, z, p, theta[i] );
                    UpdatePosition( x, y, z, ux[i], uy[i], uz[i], dt);
                    SetCylindricalPositionFromCartesian( p, theta[i], x, y, z );
#endif
                }
            );

            if (cost) {
                const Box& tbx = pti.tilebox();
                wt = (amrex::second() - wt) / tbx.d_numPts();
                Array4<Real> const& costarr = cost->array(pti);
                amrex::ParallelFor(tbx,
                [=] AMREX_GPU_DEVICE (int i, int j, int k) noexcept
                {
                    costarr(i,j,k) += wt;
                });
            }
        }
    }
}

// This function is called in Redistribute, just after locate
void
WarpXParticleContainer::particlePostLocate(ParticleType& p,
                                           const ParticleLocData& pld,
                                           const int lev)
{
    // Tag particle if goes to higher level.
    // It will be split later in the loop
    if (pld.m_lev == lev+1
        and p.m_idata.id != NoSplitParticleID
        and p.m_idata.id >= 0)
    {
        p.m_idata.id = DoSplitParticleID;
    }
    // For the moment, do not do anything if particles goes
    // to lower level.
    if (pld.m_lev == lev-1){
    }
}

<|MERGE_RESOLUTION|>--- conflicted
+++ resolved
@@ -517,37 +517,23 @@
 
     if (WarpX::current_deposition_algo == CurrentDepositionAlgo::Esirkepov) {
         if        (WarpX::nox == 1){
-<<<<<<< HEAD
-            doEsirkepovDepositionShapeN<1>(xp, yp, zp, wp.dataPtr() + offset, uxp.dataPtr() + offset, 
-                                           uyp.dataPtr() + offset, uzp.dataPtr() + offset, jx_arr, jy_arr, 
-                                           jz_arr, np_to_depose, dt, dx,
-                                           xyzmin, lo, q, WarpX::n_rz_azimuthal_modes);
-        } else if (WarpX::nox == 2){
-            doEsirkepovDepositionShapeN<2>(xp, yp, zp, wp.dataPtr() + offset, uxp.dataPtr() + offset, 
-                                           uyp.dataPtr() + offset, uzp.dataPtr() + offset, jx_arr, jy_arr, 
-                                           jz_arr, np_to_depose, dt, dx,
-                                           xyzmin, lo, q, WarpX::n_rz_azimuthal_modes);
-        } else if (WarpX::nox == 3){
-            doEsirkepovDepositionShapeN<3>(xp, yp, zp, wp.dataPtr() + offset, uxp.dataPtr() + offset, 
-                                           uyp.dataPtr() + offset, uzp.dataPtr() + offset, jx_arr, jy_arr, 
-                                           jz_arr, np_to_depose, dt, dx,
-                                           xyzmin, lo, q, WarpX::n_rz_azimuthal_modes);
-=======
             doEsirkepovDepositionShapeN<1>(
                 xp, yp, zp, wp.dataPtr() + offset, uxp.dataPtr() + offset,
                 uyp.dataPtr() + offset, uzp.dataPtr() + offset, ion_lev,
-                jx_arr, jy_arr, jz_arr, np_to_depose, dt, dx, xyzmin, lo, q);
+                jx_arr, jy_arr, jz_arr, np_to_depose, dt, dx, xyzmin, lo, q,
+                WarpX::n_rz_azimuthal_modes);
         } else if (WarpX::nox == 2){
             doEsirkepovDepositionShapeN<2>(
                 xp, yp, zp, wp.dataPtr() + offset, uxp.dataPtr() + offset,
                 uyp.dataPtr() + offset, uzp.dataPtr() + offset, ion_lev,
-                jx_arr, jy_arr, jz_arr, np_to_depose, dt, dx, xyzmin, lo, q);
+                jx_arr, jy_arr, jz_arr, np_to_depose, dt, dx, xyzmin, lo, q,
+                WarpX::n_rz_azimuthal_modes);
         } else if (WarpX::nox == 3){
             doEsirkepovDepositionShapeN<3>(
                 xp, yp, zp, wp.dataPtr() + offset, uxp.dataPtr() + offset,
                 uyp.dataPtr() + offset, uzp.dataPtr() + offset, ion_lev,
-                jx_arr, jy_arr, jz_arr, np_to_depose, dt, dx, xyzmin, lo, q);
->>>>>>> c46c1763
+                jx_arr, jy_arr, jz_arr, np_to_depose, dt, dx, xyzmin, lo, q,
+                WarpX::n_rz_azimuthal_modes);
         }
     } else {
         if        (WarpX::nox == 1){
