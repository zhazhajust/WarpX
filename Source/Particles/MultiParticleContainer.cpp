--- conflicted
+++ resolved
@@ -1,15 +1,10 @@
 #include <limits>
 #include <algorithm>
 #include <string>
-#include <math.h>
-
-#include <AMReX_Particles.H>  
-#include <AMReX_AmrCore.H>
-#include <AMReX_Gpu.H>
+
 #include <MultiParticleContainer.H>
 #include <WarpX_f.H>
 #include <WarpX.H>
-#include <WarpXConst.H>
 
 using namespace amrex;
 
@@ -475,11 +470,7 @@
  * this routine get its ID.
  */
 void
-<<<<<<< HEAD
-MultiParticleContainer::mapSpeciesProduct()
-=======
 MultiParticleContainer::mapSpeciesProduct ()
->>>>>>> 485e4e5e
 {
     for (int i=0; i<nspecies; i++){
         auto& pc = allcontainers[i];
@@ -488,12 +479,9 @@
         // pc->ionization_product.
         if (pc->do_field_ionization){
             int i_product = getSpeciesID(pc->ionization_product_name);
-<<<<<<< HEAD
-=======
             AMREX_ALWAYS_ASSERT_WITH_MESSAGE(
                 i != i_product,
                 "ERROR: ionization product cannot be the same species");
->>>>>>> 485e4e5e
             pc->ionization_product = i_product;
         }
     }
@@ -502,11 +490,7 @@
 /* \brief Given a species name, return its ID.
  */
 int
-<<<<<<< HEAD
-MultiParticleContainer::getSpeciesID(std::string product_str)
-=======
 MultiParticleContainer::getSpeciesID (std::string product_str)
->>>>>>> 485e4e5e
 {
     int i_product;
     bool found = 0;
@@ -519,19 +503,6 @@
             i_product = i;
         }
     }
-<<<<<<< HEAD
-    AMREX_ALWAYS_ASSERT_WITH_MESSAGE(found != 0,
-                                     "ERROR: could not find ID for species");
-    return i_product;
-}
-
-//void
-//MultiParticleContainer::InitIonizationModule()
-
-namespace
-{
-    static void createIonizedParticles(
-=======
     AMREX_ALWAYS_ASSERT_WITH_MESSAGE(
         found != 0,
         "ERROR: could not find product species ID for ionization. Wrong name?");
@@ -543,7 +514,6 @@
     // For particle i in mfi, if is_ionized[i]=1, copy particle
     // particle i from container pc_source into pc_product
     static void createIonizedParticles (
->>>>>>> 485e4e5e
         int lev, const MFIter& mfi,
         std::unique_ptr< WarpXParticleContainer>& pc_source,
         std::unique_ptr< WarpXParticleContainer>& pc_product,
@@ -677,11 +647,7 @@
 }
 
 void
-<<<<<<< HEAD
-MultiParticleContainer::doFieldIonization()
-=======
 MultiParticleContainer::doFieldIonization ()
->>>>>>> 485e4e5e
 {
     BL_PROFILE("MPC::doFieldIonization");
     // Loop over all species.
@@ -697,11 +663,7 @@
         for (int lev = 0; lev <= pc_source->finestLevel(); ++lev){
 
 #ifdef _OPENMP
-<<<<<<< HEAD
-            // Touch all tiles of source species in serial if additional arguments 
-=======
             // Touch all tiles of source species in serial if runtime attribs 
->>>>>>> 485e4e5e
             for (MFIter mfi = pc_source->MakeMFIter(lev); mfi.isValid(); ++mfi) {
                 const int grid_id = mfi.index();
                 const int tile_id = mfi.LocalTileIndex();
