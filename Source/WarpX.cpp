
#include <limits>
#include <algorithm>
#include <cctype>
#include <cmath>
#include <numeric>

#ifdef _OPENMP
#include <omp.h>
#endif

#include <AMReX_ParmParse.H>

#include <AMReX_MGT_Solver.H>
#include <AMReX_stencil_types.H>

#include <AMReX_MultiFabUtil.H>

#include <WarpX.H>
#include <WarpX_f.H>
#include <WarpXConst.H>

using namespace amrex;

Vector<Real> WarpX::B_external(3, 0.0);

int WarpX::do_moving_window = 0;

Real WarpX::gamma_boost = 1.;
Real WarpX::beta_boost = 0.;
Vector<Real> WarpX::boost_direction = {0,0,0};

long WarpX::current_deposition_algo = 3;
long WarpX::charge_deposition_algo = 0;
long WarpX::field_gathering_algo = 1;
long WarpX::particle_pusher_algo = 0;

long WarpX::nox = 1;
long WarpX::noy = 1;
long WarpX::noz = 1;

bool WarpX::use_laser         = false;
bool WarpX::use_filter        = false;
bool WarpX::serialize_ics     = false;

bool WarpX::do_boosted_frame_diagnostic = false;
int  WarpX::num_snapshots_lab = std::numeric_limits<int>::lowest();
Real WarpX::dt_snapshots_lab  = std::numeric_limits<Real>::lowest();

bool WarpX::do_dynamic_scheduling = false;

bool WarpX::alloc_level_0_aux = false;

#if (BL_SPACEDIM == 3)
IntVect WarpX::Bx_nodal_flag(1,0,0);
IntVect WarpX::By_nodal_flag(0,1,0);
IntVect WarpX::Bz_nodal_flag(0,0,1);
#elif (BL_SPACEDIM == 2)
IntVect WarpX::Bx_nodal_flag(1,0);  // x is the first dimension to AMReX
IntVect WarpX::By_nodal_flag(0,0);  // y is the missing dimension to 2D AMReX
IntVect WarpX::Bz_nodal_flag(0,1);  // z is the second dimension to 2D AMReX
#endif

#if (BL_SPACEDIM == 3)
IntVect WarpX::Ex_nodal_flag(0,1,1);
IntVect WarpX::Ey_nodal_flag(1,0,1);
IntVect WarpX::Ez_nodal_flag(1,1,0);
#elif (BL_SPACEDIM == 2)
IntVect WarpX::Ex_nodal_flag(0,1);  // x is the first dimension to AMReX
IntVect WarpX::Ey_nodal_flag(1,1);  // y is the missing dimension to 2D AMReX
IntVect WarpX::Ez_nodal_flag(1,0);  // z is the second dimension to 2D AMReX
#endif

#if (BL_SPACEDIM == 3)
IntVect WarpX::jx_nodal_flag(0,1,1);
IntVect WarpX::jy_nodal_flag(1,0,1);
IntVect WarpX::jz_nodal_flag(1,1,0);
#elif (BL_SPACEDIM == 2)
IntVect WarpX::jx_nodal_flag(0,1);  // x is the first dimension to AMReX
IntVect WarpX::jy_nodal_flag(1,1);  // y is the missing dimension to 2D AMReX
IntVect WarpX::jz_nodal_flag(1,0);  // z is the second dimension to 2D AMReX
#endif

WarpX* WarpX::m_instance = nullptr;

WarpX&
WarpX::GetInstance ()
{
    if (!m_instance) {
	m_instance = new WarpX();
    }
    return *m_instance;
}

void
WarpX::ResetInstance ()
{
    delete m_instance;
    m_instance = nullptr;
}

WarpX::WarpX ()
{
    m_instance = this;

    ReadParameters();

    // Geometry on all levels has been defined already.

    // No valid BoxArray and DistributionMapping have been defined.
    // But the arrays for them have been resized.

    int nlevs_max = maxLevel() + 1;

    istep.resize(nlevs_max, 0);
    nsubsteps.resize(nlevs_max, 1);
#if 0
    // no subcycling yet
    for (int lev = 1; lev <= maxLevel(); ++lev) {
	nsubsteps[lev] = MaxRefRatio(lev-1);
    }
#endif

    t_new.resize(nlevs_max, 0.0);
    t_old.resize(nlevs_max, -1.e100);
    dt.resize(nlevs_max, 1.e100);

    // Particle Container
    mypc = std::unique_ptr<MultiParticleContainer> (new MultiParticleContainer(this));

    Efield_aux.resize(nlevs_max);
    Bfield_aux.resize(nlevs_max);

    F_fp.resize(nlevs_max);
    rho_fp.resize(nlevs_max);
    current_fp.resize(nlevs_max);
    Efield_fp.resize(nlevs_max);
    Bfield_fp.resize(nlevs_max);

    F_cp.resize(nlevs_max);
    rho_cp.resize(nlevs_max);
    current_cp.resize(nlevs_max);
    Efield_cp.resize(nlevs_max);
    Bfield_cp.resize(nlevs_max);

    pml.resize(nlevs_max);

    masks.resize(nlevs_max);
    gather_masks.resize(nlevs_max);

    costs.resize(nlevs_max);

#ifdef WARPX_USE_PSATD
    rho2_fp.resize(nlevs_max);
    rho2_cp.resize(nlevs_max);

    Efield_fp_fft.resize(nlevs_max);
    Bfield_fp_fft.resize(nlevs_max);
    current_fp_fft.resize(nlevs_max);
    rho_prev_fp_fft.resize(nlevs_max);
    rho_next_fp_fft.resize(nlevs_max);

    Efield_cp_fft.resize(nlevs_max);
    Bfield_cp_fft.resize(nlevs_max);
    current_cp_fft.resize(nlevs_max);
    rho_prev_cp_fft.resize(nlevs_max);
    rho_next_cp_fft.resize(nlevs_max);

    dataptr_fp_fft.resize(nlevs_max);
    dataptr_cp_fft.resize(nlevs_max);

    ba_valid_fp_fft.resize(nlevs_max);
    ba_valid_cp_fft.resize(nlevs_max);

    domain_fp_fft.resize(nlevs_max);
    domain_cp_fft.resize(nlevs_max);

    comm_fft.resize(nlevs_max,MPI_COMM_NULL);
    color_fft.resize(nlevs_max,-1);
#endif
}

WarpX::~WarpX ()
{
    int nlevs_max = maxLevel() +1;
    for (int lev = 0; lev < nlevs_max; ++lev) {
        ClearLevel(lev);
    }
}

void
WarpX::ReadParameters ()
{
    {
	ParmParse pp;  // Traditionally, max_step and stop_time do not have prefix.
	pp.query("max_step", max_step);
	pp.query("stop_time", stop_time);
    }

    {
	ParmParse pp("amr"); // Traditionally, these have prefix, amr.

	pp.query("check_file", check_file);
	pp.query("check_int", check_int);

	pp.query("plot_file", plot_file);
	pp.query("plot_int", plot_int);

	pp.query("restart", restart_chkfile);
    }

    {
	ParmParse pp("warpx");

	pp.query("cfl", cfl);
	pp.query("verbose", verbose);
	pp.query("regrid_int", regrid_int);

    // Boosted-frame parameters
    pp.query("gamma_boost", gamma_boost);
    beta_boost = std::sqrt(1.-1./pow(gamma_boost,2));
    if( gamma_boost > 1. ){
        // Read the boost direction
        std::string s;
	    pp.get("boost_direction", s);
	    if (s == "x" || s == "X") {
		   boost_direction[0] = 1.;
	     }
#if (BL_SPACEDIM == 3)
	    else if (s == "y" || s == "Y") {
		   boost_direction[1] = 1.;
	    }
#endif
	    else if (s == "z" || s == "Z") {
	      boost_direction[2] = 1.;
	    }
        else {
		const std::string msg = "Unknown boost_dir: "+s;
		amrex::Abort(msg.c_str());
	    }
    }

        pp.queryarr("B_external", B_external);

	pp.query("do_moving_window", do_moving_window);
	if (do_moving_window)
	{
	    std::string s;
	    pp.get("moving_window_dir", s);
	    if (s == "x" || s == "X") {
		moving_window_dir = 0;
	    }
#if (BL_SPACEDIM == 3)
	    else if (s == "y" || s == "Y") {
		moving_window_dir = 1;
	    }
#endif
	    else if (s == "z" || s == "Z") {
		moving_window_dir = BL_SPACEDIM-1;
	    }
	    else {
		const std::string msg = "Unknown moving_window_dir: "+s;
		amrex::Abort(msg.c_str());
	    }

	    moving_window_x = geom[0].ProbLo(moving_window_dir);

	    pp.get("moving_window_v", moving_window_v);
	    moving_window_v *= PhysConst::c;
	}

	pp.query("do_plasma_injection", do_plasma_injection);
	if (do_plasma_injection) {
	  pp.get("num_injected_species", num_injected_species);
	  injected_plasma_species.resize(num_injected_species);
	  pp.getarr("injected_plasma_species", injected_plasma_species,
		 0, num_injected_species);
      if (moving_window_v >= 0){
          // Inject particles continuously from the right end of the box
          current_injection_position = geom[0].ProbHi(moving_window_dir);
      } else {
          // Inject particles continuously from the left end of the box
          current_injection_position = geom[0].ProbLo(moving_window_dir);
      }
	}

        pp.query("do_boosted_frame_diagnostic", do_boosted_frame_diagnostic);
        if (do_boosted_frame_diagnostic) {

            AMREX_ALWAYS_ASSERT_WITH_MESSAGE(gamma_boost > 1.0,
                "gamma_boost must be > 1 to use the boosted frame diagnostic.");

            std::string s;
    	    pp.get("boost_direction", s);
            AMREX_ALWAYS_ASSERT_WITH_MESSAGE( (s == "z" || s == "Z"),
                "The boosted frame diagnostic currently only works if the boost is in the z direction.");

            pp.get("num_snapshots_lab", num_snapshots_lab);
            pp.get("dt_snapshots_lab", dt_snapshots_lab);
            pp.get("gamma_boost", gamma_boost);

            AMREX_ALWAYS_ASSERT_WITH_MESSAGE(do_moving_window,
                "The moving window should be on if using the boosted frame diagnostic.");

	        pp.get("moving_window_dir", s);
            AMREX_ALWAYS_ASSERT_WITH_MESSAGE( (s == "z" || s == "Z"),
                "The boosted frame diagnostic currently only works if the moving window is in the z direction.");
        }

        pp.query("do_electrostatic", do_electrostatic);
        pp.query("n_buffer", n_buffer);
        pp.query("const_dt", const_dt);

	pp.query("use_laser", use_laser);
	pp.query("use_filter", use_filter);
	pp.query("serialize_ics", serialize_ics);
        pp.query("do_dive_cleaning", do_dive_cleaning);

        pp.query("do_pml", do_pml);
        pp.query("pml_ncell", pml_ncell);
        pp.query("pml_delta", pml_delta);
        pp.query("pml_type", pml_type);

        pp.query("plot_raw_fields", plot_raw_fields);
        pp.query("plot_raw_fields_guards", plot_raw_fields_guards);
        if (ParallelDescriptor::NProcs() == 1) {
            plot_proc_number = false;
        }
        pp.query("plot_part_per_cell", plot_part_per_cell);
        pp.query("plot_part_per_grid", plot_part_per_grid);
        pp.query("plot_part_per_proc", plot_part_per_proc);
        pp.query("plot_proc_number"  , plot_proc_number);
        pp.query("plot_dive"         , plot_dive);
        pp.query("plot_divb"         , plot_divb);

        if (maxLevel() > 0) {
            pp.query("plot_finepatch", plot_finepatch);
            pp.query("plot_crsepatch", plot_crsepatch);
        }

        {
            bool plotfile_min_max = true;
            pp.query("plotfile_min_max", plotfile_min_max);
            if (plotfile_min_max) {
                plotfile_headerversion = amrex::VisMF::Header::Version_v1;
            } else {
                plotfile_headerversion = amrex::VisMF::Header::NoFabHeader_v1;
            }
            pp.query("usesingleread", use_single_read);
            pp.query("usesinglewrite", use_single_write);
            ParmParse ppv("vismf");
            ppv.add("usesingleread", use_single_read);
            ppv.add("usesinglewrite", use_single_write);
            pp.query("mffile_nstreams", mffile_nstreams);
            VisMF::SetMFFileInStreams(mffile_nstreams);
            pp.query("field_io_nfiles", field_io_nfiles);
            VisMF::SetNOutFiles(field_io_nfiles);
            pp.query("particle_io_nfiles", particle_io_nfiles);
            ParmParse ppp("particles");
            ppp.add("particles_nfiles", particle_io_nfiles);
        }

        if (maxLevel() > 0) {
            Vector<Real> lo, hi;
            pp.getarr("fine_tag_lo", lo);
            pp.getarr("fine_tag_hi", hi);
            fine_tag_lo = RealVect{lo};
            fine_tag_hi = RealVect{hi};
        }

        pp.query("load_balance_int", load_balance_int);

        pp.query("do_dynamic_scheduling", do_dynamic_scheduling);

        pp.query("alloc_level_0_aux", alloc_level_0_aux);
    }

    {
	ParmParse pp("interpolation");
	pp.query("nox", nox);
	pp.query("noy", noy);
	pp.query("noz", noz);
        AMREX_ALWAYS_ASSERT_WITH_MESSAGE( nox == noy and nox == noz ,
	    "warpx.nox, noy and noz must be equal");
        AMREX_ALWAYS_ASSERT_WITH_MESSAGE( nox >= 1, "warpx.nox must >= 1");
    }

    {
	ParmParse pp("algo");
	pp.query("current_deposition", current_deposition_algo);
	pp.query("charge_deposition", charge_deposition_algo);
	pp.query("field_gathering", field_gathering_algo);
	pp.query("particle_pusher", particle_pusher_algo);
    }

<<<<<<< HEAD
=======
#ifdef WARPX_USE_PSATD
    {
        ParmParse pp("psatd");
        pp.query("ngroups_fft", ngroups_fft);
        pp.query("nox", nox_fft);
        pp.query("noy", noy_fft);
        pp.query("noz", noz_fft);
    }
#endif
>>>>>>> f82db08a
}

// This is a virtual function.
void
WarpX::MakeNewLevelFromScratch (int lev, Real time, const BoxArray& new_grids,
                                const DistributionMapping& new_dmap)
{
    AllocLevelData(lev, new_grids, new_dmap);
    InitLevelData(lev, time);

#ifdef WARPX_USE_PSATD
    AllocLevelDataFFT(lev);
    InitLevelDataFFT(lev, time);
#endif
}

void
WarpX::ClearLevel (int lev)
{
    for (int i = 0; i < 3; ++i) {
	Efield_aux[lev][i].reset();
	Bfield_aux[lev][i].reset();

	current_fp[lev][i].reset();
	Efield_fp [lev][i].reset();
	Bfield_fp [lev][i].reset();

	current_cp[lev][i].reset();
	Efield_cp [lev][i].reset();
	Bfield_cp [lev][i].reset();
    }

    F_fp  [lev].reset();
    rho_fp[lev].reset();
    F_cp  [lev].reset();
    rho_cp[lev].reset();

    costs[lev].reset();

#ifdef WARPX_USE_PSATD
    for (int i = 0; i < 3; ++i) {
        Efield_fp_fft[lev][i].reset();
        Bfield_fp_fft[lev][i].reset();
        current_fp_fft[lev][i].reset();

        Efield_cp_fft[lev][i].reset();
        Bfield_cp_fft[lev][i].reset();
        current_cp_fft[lev][i].reset();
    }

    rho2_fp[lev].reset();
    rho2_cp[lev].reset();

    rho_prev_fp_fft[lev].reset();
    rho_next_fp_fft[lev].reset();

    rho_prev_cp_fft[lev].reset();
    rho_next_cp_fft[lev].reset();

    dataptr_fp_fft[lev].reset();
    dataptr_cp_fft[lev].reset();

    ba_valid_fp_fft[lev] = BoxArray();
    ba_valid_cp_fft[lev] = BoxArray();

    FreeFFT(lev);
#endif
}

void
WarpX::AllocLevelData (int lev, const BoxArray& ba, const DistributionMapping& dm)
{
    // WarpX assumes the same number of guard cells for Ex, Ey, Ez, Bx, By, Bz
    int ngE   = (WarpX::nox % 2) ? WarpX::nox+1 : WarpX::nox;  // Always even number
    int ngJ = ngE;
    int ngRho = ngE;
    int ngF = (do_moving_window) ? 2 : 0;
    
    //
    // The fine patch
    //
    Bfield_fp[lev][0].reset( new MultiFab(amrex::convert(ba,Bx_nodal_flag),dm,1,ngE));
    Bfield_fp[lev][1].reset( new MultiFab(amrex::convert(ba,By_nodal_flag),dm,1,ngE));
    Bfield_fp[lev][2].reset( new MultiFab(amrex::convert(ba,Bz_nodal_flag),dm,1,ngE));

    Efield_fp[lev][0].reset( new MultiFab(amrex::convert(ba,Ex_nodal_flag),dm,1,ngE));
    Efield_fp[lev][1].reset( new MultiFab(amrex::convert(ba,Ey_nodal_flag),dm,1,ngE));
    Efield_fp[lev][2].reset( new MultiFab(amrex::convert(ba,Ez_nodal_flag),dm,1,ngE));

    current_fp[lev][0].reset( new MultiFab(amrex::convert(ba,jx_nodal_flag),dm,1,ngJ));
    current_fp[lev][1].reset( new MultiFab(amrex::convert(ba,jy_nodal_flag),dm,1,ngJ));
    current_fp[lev][2].reset( new MultiFab(amrex::convert(ba,jz_nodal_flag),dm,1,ngJ));

    if (do_dive_cleaning)
    {
        F_fp[lev].reset  (new MultiFab(amrex::convert(ba,IntVect::TheUnitVector()),dm,1, ngF));
        rho_fp[lev].reset(new MultiFab(amrex::convert(ba,IntVect::TheUnitVector()),dm,1,ngRho));
    }

    //
    // The Aux patch (i.e., the full solution)
    //
    if (lev == 0 and not alloc_level_0_aux)
    {
        for (int idir = 0; idir < 3; ++idir) {
            Efield_aux[lev][idir].reset(new MultiFab(*Efield_fp[lev][idir], amrex::make_alias, 0, 1));
            Bfield_aux[lev][idir].reset(new MultiFab(*Bfield_fp[lev][idir], amrex::make_alias, 0, 1));
        }
    }
    else
    {
        Bfield_aux[lev][0].reset( new MultiFab(amrex::convert(ba,Bx_nodal_flag),dm,1,ngE));
        Bfield_aux[lev][1].reset( new MultiFab(amrex::convert(ba,By_nodal_flag),dm,1,ngE));
        Bfield_aux[lev][2].reset( new MultiFab(amrex::convert(ba,Bz_nodal_flag),dm,1,ngE));

        Efield_aux[lev][0].reset( new MultiFab(amrex::convert(ba,Ex_nodal_flag),dm,1,ngE));
        Efield_aux[lev][1].reset( new MultiFab(amrex::convert(ba,Ey_nodal_flag),dm,1,ngE));
        Efield_aux[lev][2].reset( new MultiFab(amrex::convert(ba,Ez_nodal_flag),dm,1,ngE));
    }

    //
    // The coarse patch
    //
    if (lev > 0)
    {
        BoxArray cba = ba;
        cba.coarsen(refRatio(lev-1));

        // Create the MultiFabs for B
        Bfield_cp[lev][0].reset( new MultiFab(amrex::convert(cba,Bx_nodal_flag),dm,1,ngE));
        Bfield_cp[lev][1].reset( new MultiFab(amrex::convert(cba,By_nodal_flag),dm,1,ngE));
        Bfield_cp[lev][2].reset( new MultiFab(amrex::convert(cba,Bz_nodal_flag),dm,1,ngE));

        // Create the MultiFabs for E
        Efield_cp[lev][0].reset( new MultiFab(amrex::convert(cba,Ex_nodal_flag),dm,1,ngE));
        Efield_cp[lev][1].reset( new MultiFab(amrex::convert(cba,Ey_nodal_flag),dm,1,ngE));
        Efield_cp[lev][2].reset( new MultiFab(amrex::convert(cba,Ez_nodal_flag),dm,1,ngE));

        // Create the MultiFabs for the current
        current_cp[lev][0].reset( new MultiFab(amrex::convert(cba,jx_nodal_flag),dm,1,ngJ));
        current_cp[lev][1].reset( new MultiFab(amrex::convert(cba,jy_nodal_flag),dm,1,ngJ));
        current_cp[lev][2].reset( new MultiFab(amrex::convert(cba,jz_nodal_flag),dm,1,ngJ));

        if (do_dive_cleaning)
        {
            F_cp[lev].reset  (new MultiFab(amrex::convert(cba,IntVect::TheUnitVector()),dm,1, ngF));
            rho_cp[lev].reset(new MultiFab(amrex::convert(cba,IntVect::TheUnitVector()),dm,1,ngRho));
        }
    }

    if (load_balance_int > 0) {
        costs[lev].reset(new MultiFab(ba, dm, 1, 0));
    }
}

std::array<Real,3>
WarpX::CellSize (int lev)
{
    const auto& gm = GetInstance().Geom(lev);
    const Real* dx = gm.CellSize();
#if (BL_SPACEDIM == 3)
    return { dx[0], dx[1], dx[2] };
#elif (BL_SPACEDIM == 2)
    return { dx[0], 1.0, dx[1] };
#else
    static_assert(BL_SPACEDIM != 1, "1D is not supported");
#endif
}

amrex::RealBox
WarpX::getRealBox(const Box& bx, int lev)
{
    const auto& gm = GetInstance().Geom(lev);
    const RealBox grid_box{bx, gm.CellSize(), gm.ProbLo()};
    return( grid_box );
}

std::array<Real,3>
WarpX::LowerCorner(const Box& bx, int lev)
{
    const RealBox grid_box = getRealBox( bx, lev );
    const Real* xyzmin = grid_box.lo();
#if (BL_SPACEDIM == 3)
    return { xyzmin[0], xyzmin[1], xyzmin[2] };
#elif (BL_SPACEDIM == 2)
    return { xyzmin[0], -1.e100, xyzmin[1] };
#endif
}

std::array<Real,3>
WarpX::UpperCorner(const Box& bx, int lev)
{
    const RealBox grid_box = getRealBox( bx, lev );
    const Real* xyzmax = grid_box.hi();
#if (BL_SPACEDIM == 3)
    return { xyzmax[0], xyzmax[1], xyzmax[2] };
#elif (BL_SPACEDIM == 2)
    return { xyzmax[0], 1.e100, xyzmax[1] };
#endif
}

void WarpX::zeroOutBoundary(amrex::MultiFab& input_data,
                            amrex::MultiFab& bndry_data,
                            const FabArray<BaseFab<int> >& mask) const {
    bndry_data.setVal(0.0, 1);
    for (MFIter mfi(input_data); mfi.isValid(); ++mfi) {
        const Box& bx = mfi.validbox();
        WRPX_ZERO_OUT_BNDRY(bx.loVect(), bx.hiVect(),
                            input_data[mfi].dataPtr(),
                            bndry_data[mfi].dataPtr(),
                            mask[mfi].dataPtr());
    }
    bndry_data.FillBoundary();
}

void WarpX::sumFineToCrseNodal(const amrex::MultiFab& fine,
                               amrex::MultiFab& crse,
                               const amrex::Geometry& cgeom,
                               const amrex::IntVect& ratio) {
    const BoxArray& fine_BA = fine.boxArray();
    const DistributionMapping& fine_dm = fine.DistributionMap();
    BoxArray coarsened_fine_BA = fine_BA;
    coarsened_fine_BA.coarsen(ratio);

    MultiFab coarsened_fine_data(coarsened_fine_BA, fine_dm, 1, 0);
    coarsened_fine_data.setVal(0.0);

    for (MFIter mfi(coarsened_fine_data); mfi.isValid(); ++mfi) {
        const Box& bx = mfi.validbox();
        const Box& crse_box = coarsened_fine_data[mfi].box();
        const Box& fine_box = fine[mfi].box();
        WRPX_SUM_FINE_TO_CRSE_NODAL(bx.loVect(), bx.hiVect(), ratio.getVect(),
                                    coarsened_fine_data[mfi].dataPtr(), crse_box.loVect(), crse_box.hiVect(),
                                    fine[mfi].dataPtr(), fine_box.loVect(), fine_box.hiVect());
    }

    crse.copy(coarsened_fine_data, cgeom.periodicity(), FabArrayBase::ADD);
}

void
WarpX::fixRHSForSolve(Vector<std::unique_ptr<MultiFab> >& rhs,
                      const Vector<std::unique_ptr<FabArray<BaseFab<int> > > >& masks) const {
    int num_levels = rhs.size();
    for (int lev = 0; lev < num_levels; ++lev) {
        MultiFab& fine_rhs = *rhs[lev];
        const FabArray<BaseFab<int> >& mask = *masks[lev];
        const BoxArray& fine_ba = fine_rhs.boxArray();
        const DistributionMapping& fine_dm = fine_rhs.DistributionMap();
        MultiFab fine_bndry_data(fine_ba, fine_dm, 1, 1);
        zeroOutBoundary(fine_rhs, fine_bndry_data, mask);
    }
}

void WarpX::getLevelMasks(Vector<std::unique_ptr<FabArray<BaseFab<int> > > >& masks,
                          const int nnodes) {
    int num_levels = grids.size();
    BL_ASSERT(num_levels == dmap.size());

    int covered = 0;
    int notcovered = 1;
    int physbnd = 1;
    int interior = 0;

    for (int lev = 0; lev < num_levels; ++lev) {
        BoxArray nba = grids[lev];
        nba.surroundingNodes();

        FabArray<BaseFab<int> > tmp_mask(nba, dmap[lev], 1, nnodes);
        tmp_mask.BuildMask(geom[lev].Domain(), geom[lev].periodicity(),
                           covered, notcovered, physbnd, interior);
        masks[lev].reset(new FabArray<BaseFab<int> >(nba, dmap[lev], 1, 0));
        for (MFIter mfi(tmp_mask); mfi.isValid(); ++mfi) {
            const Box& bx = mfi.validbox();
            WRPX_BUILD_MASK(bx.loVect(), bx.hiVect(),
                            tmp_mask[mfi].dataPtr(), (*masks[lev])[mfi].dataPtr(), &nnodes);
        }
    }
}


void WarpX::computePhi(const Vector<std::unique_ptr<MultiFab> >& rho,
                             Vector<std::unique_ptr<MultiFab> >& phi) const {


    int num_levels = rho.size();
    Vector<std::unique_ptr<MultiFab> > rhs(num_levels);
    for (int lev = 0; lev < num_levels; ++lev) {
        phi[lev]->setVal(0.0, 2);
        rhs[lev].reset(new MultiFab(rho[lev]->boxArray(), dmap[lev], 1, 0));
        MultiFab::Copy(*rhs[lev], *rho[lev], 0, 0, 1, 0);
        rhs[lev]->mult(-1.0/PhysConst::ep0, 0);
    }

    fixRHSForSolve(rhs, masks);

    bool nodal = true;
    bool have_rhcc = false;
    int  nc = 0;
    int Ncomp = 1;
    int stencil = ND_CROSS_STENCIL;
    int verbose = 0;
    Vector<int> mg_bc(2*BL_SPACEDIM, 1); // this means Dirichlet
    Real rel_tol = 1.0e-14;
    Real abs_tol = 1.0e-14;

    Vector<Geometry>            level_geom(1);
    Vector<BoxArray>            level_grids(1);
    Vector<DistributionMapping> level_dm(1);
    Vector<MultiFab*>           level_phi(1);
    Vector<MultiFab*>           level_rhs(1);

    for (int lev = 0; lev < num_levels; ++lev) {
        level_phi[0]   = phi[lev].get();
        level_rhs[0]   = rhs[lev].get();
        level_geom[0]  = geom[lev];
        level_grids[0] = grids[lev];
        level_dm[0]    = dmap[lev];

        MGT_Solver solver(level_geom, mg_bc.dataPtr(), level_grids,
                          level_dm, nodal,
                          stencil, have_rhcc, nc, Ncomp, verbose);

        solver.set_nodal_const_coefficients(1.0);

        solver.solve_nodal(level_phi, level_rhs, rel_tol, abs_tol);

        if (lev < num_levels-1) {

            NoOpPhysBC cphysbc, fphysbc;
#if BL_SPACEDIM == 3
            int lo_bc[] = {BCType::int_dir, BCType::int_dir, BCType::int_dir};
            int hi_bc[] = {BCType::int_dir, BCType::int_dir, BCType::int_dir};
#else
            int lo_bc[] = {BCType::int_dir, BCType::int_dir};
            int hi_bc[] = {BCType::int_dir, BCType::int_dir};
#endif
            Vector<BCRec> bcs(1, BCRec(lo_bc, hi_bc));
            NodeBilinear mapper;

            amrex::InterpFromCoarseLevel(*phi[lev+1], 0.0, *phi[lev],
                                         0, 0, 1, geom[lev], geom[lev+1],
                                         cphysbc, fphysbc,
                                         IntVect(AMREX_D_DECL(2, 2, 2)), &mapper, bcs);
        }
    }

    for (int lev = 0; lev < num_levels; ++lev) {
        const Geometry& gm = geom[lev];
        phi[lev]->FillBoundary(gm.periodicity());
    }
}

void WarpX::computeE(Vector<std::array<std::unique_ptr<MultiFab>, 3> >& E,
                     const Vector<std::unique_ptr<MultiFab> >& phi) const {

    const int num_levels = E.size();
    for (int lev = 0; lev < num_levels; ++lev) {
        const auto& gm = GetInstance().Geom(lev);
        const Real* dx = gm.CellSize();
        for (MFIter mfi(*phi[lev]); mfi.isValid(); ++mfi) {
            const Box& bx = mfi.validbox();

            WRPX_COMPUTE_E_NODAL(bx.loVect(), bx.hiVect(),
                                 (*phi[lev] )[mfi].dataPtr(),
                                 (*E[lev][0])[mfi].dataPtr(),
                                 (*E[lev][1])[mfi].dataPtr(),
#if BL_SPACEDIM == 3
                                 (*E[lev][2])[mfi].dataPtr(),
#endif
                                 dx);
        }

        E[lev][0]->FillBoundary(gm.periodicity());
        E[lev][1]->FillBoundary(gm.periodicity());
#if BL_SPACEDIM == 3
        E[lev][2]->FillBoundary(gm.periodicity());
#endif
    }
}

void
WarpX::ComputeDivB (MultiFab& divB, int dcomp,
                    const std::array<const MultiFab*, 3>& B,
                    const std::array<Real,3>& dx)
{
#ifdef _OPENMP
#pragma omp parallel
#endif
    for (MFIter mfi(divB, true); mfi.isValid(); ++mfi)
    {
        const Box& bx = mfi.tilebox();
        WRPX_COMPUTE_DIVB(bx.loVect(), bx.hiVect(),
                           BL_TO_FORTRAN_N_ANYD(divB[mfi],dcomp),
                           BL_TO_FORTRAN_ANYD((*B[0])[mfi]),
                           BL_TO_FORTRAN_ANYD((*B[1])[mfi]),
                           BL_TO_FORTRAN_ANYD((*B[2])[mfi]),
                           dx.data());
    }
}

void
WarpX::ComputeDivE (MultiFab& divE, int dcomp,
                    const std::array<const MultiFab*, 3>& E,
                    const std::array<Real,3>& dx)
{
#ifdef _OPENMP
#pragma omp parallel
#endif
    for (MFIter mfi(divE, true); mfi.isValid(); ++mfi)
    {
        const Box& bx = mfi.tilebox();
        WRPX_COMPUTE_DIVE(bx.loVect(), bx.hiVect(),
                           BL_TO_FORTRAN_N_ANYD(divE[mfi],dcomp),
                           BL_TO_FORTRAN_ANYD((*E[0])[mfi]),
                           BL_TO_FORTRAN_ANYD((*E[1])[mfi]),
                           BL_TO_FORTRAN_ANYD((*E[2])[mfi]),
                           dx.data());
    }
}<|MERGE_RESOLUTION|>--- conflicted
+++ resolved
@@ -393,8 +393,6 @@
 	pp.query("particle_pusher", particle_pusher_algo);
     }
 
-<<<<<<< HEAD
-=======
 #ifdef WARPX_USE_PSATD
     {
         ParmParse pp("psatd");
@@ -404,7 +402,6 @@
         pp.query("noz", noz_fft);
     }
 #endif
->>>>>>> f82db08a
 }
 
 // This is a virtual function.
