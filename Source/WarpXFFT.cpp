--- conflicted
+++ resolved
@@ -11,11 +11,7 @@
 namespace {
 
 static iMultiFab
-<<<<<<< HEAD
-BuildFFTOwnerMask (const MultiFab& mf)
-=======
 BuildFFTOwnerMask (const MultiFab& mf, const Geometry& geom)
->>>>>>> 201d6e62
 {
     const BoxArray& ba = mf.boxArray();
     const DistributionMapping& dm = mf.DistributionMap();
@@ -24,41 +20,6 @@
     const int nonowner = 0;
     mask.setVal(owner);
 
-<<<<<<< HEAD
-#ifdef _OPENMP
-#pragma omp parallel
-#endif
-    {
-        std::vector< std::pair<int,Box> > isects;
-        for (MFIter mfi(mask); mfi.isValid(); ++mfi)
-        {
-            IArrayBox& fab = mask[mfi];
-            const Box& bx = fab.box();
-            const int igrid = mfi.index();
-            ba.intersections(bx, isects);
-            for (const auto& is : isects)
-            {
-                if (is.first != igrid)
-                {
-                    const Box& ibx = is.second;
-                    bool on_high_end = false;
-                    for (int idim = 0; idim < AMREX_SPACEDIM; ++idim) {
-                        Box bhi = bx;
-                        bhi.setSmall(idim, bx.bigEnd(idim));
-                        if (bhi.contains(ibx)) {
-                            on_high_end = true;
-                            break;
-                        }
-                    }
-                    if (on_high_end) {
-                        fab.setVal(nonowner, ibx, 0, 1);
-                    }
-                }
-            }
-        }
-    }
-
-=======
     const Box& domain_box = amrex::convert(geom.Domain(), ba.ixType());
 
     AMREX_ASSERT(ba.complementIn(domain_box).isEmpty());
@@ -89,7 +50,6 @@
     count++;
     amrex::VisMF::Write(amrex::ToMultiFab(mask), "mask-"+std::to_string(count));
     
->>>>>>> 201d6e62
     return mask;
 }
 
@@ -99,11 +59,7 @@
     auto idx_type = mf_fft.ixType();
     MultiFab mftmp(amrex::convert(ba_valid_fft,idx_type), mf_fft.DistributionMap(), 1, 0);
 
-<<<<<<< HEAD
-    const iMultiFab& mask = BuildFFTOwnerMask(mftmp);
-=======
     const iMultiFab& mask = BuildFFTOwnerMask(mftmp, geom);
->>>>>>> 201d6e62
 
 #ifdef _OPENMP
 #pragma omp parallel
@@ -285,10 +241,6 @@
 WarpX::FFTDomainDecompsition (int lev, BoxArray& ba_fft, DistributionMapping& dm_fft,
                               BoxArray& ba_valid, Box& domain_fft, const Box& domain)
 {
-<<<<<<< HEAD
-=======
-    AMREX_ALWAYS_ASSERT_WITH_MESSAGE(AMREX_SPACEDIM == 3, "PSATD only works in 3D");
->>>>>>> 201d6e62
 
     IntVect nguards_fft(AMREX_D_DECL(nox_fft/2,noy_fft/2,noz_fft/2));
 
