--- conflicted
+++ resolved
@@ -483,28 +483,25 @@
                 }
             }
         }
-        const amrex::MultiFab& (WarpX::*getEfieldFunc) (int lev, int direction);
-        const amrex::MultiFab& (WarpX::*getBfieldFunc) (int lev, int direction);
-
-        getEfieldFunc = &WarpX::getEfield;
-        getBfieldFunc = &WarpX::getBfield;
+        // const amrex::MultiFab& (WarpX::*getEfieldFunc) (int lev, int direction);
+        // const amrex::MultiFab& (WarpX::*getBfieldFunc) (int lev, int direction);
+
+        // getEfieldFunc = &WarpX::getEfield;
+        // getBfieldFunc = &WarpX::getBfield;
 
         // get MultiFab data at lev
-<<<<<<< HEAD
-        const amrex::MultiFab &Ex = (warpx.*getEfieldFunc)(lev, 0);
-        const amrex::MultiFab &Ey = (warpx.*getEfieldFunc)(lev, 1);
-        const amrex::MultiFab &Ez = (warpx.*getEfieldFunc)(lev, 2);
-        const amrex::MultiFab &Bx = (warpx.*getBfieldFunc)(lev, 0);
-        const amrex::MultiFab &By = (warpx.*getBfieldFunc)(lev, 1);
-        const amrex::MultiFab &Bz = (warpx.*getBfieldFunc)(lev, 2);
-=======
+        // const amrex::MultiFab &Ex = (warpx.*getEfieldFunc)(lev, 0);
+        // const amrex::MultiFab &Ey = (warpx.*getEfieldFunc)(lev, 1);
+        // const amrex::MultiFab &Ez = (warpx.*getEfieldFunc)(lev, 2);
+        // const amrex::MultiFab &Bx = (warpx.*getBfieldFunc)(lev, 0);
+        // const amrex::MultiFab &By = (warpx.*getBfieldFunc)(lev, 1);
+        // const amrex::MultiFab &Bz = (warpx.*getBfieldFunc)(lev, 2);
         const amrex::MultiFab &Ex = warpx.getField(FieldType::Efield_aux, lev, 0);
         const amrex::MultiFab &Ey = warpx.getField(FieldType::Efield_aux, lev, 1);
         const amrex::MultiFab &Ez = warpx.getField(FieldType::Efield_aux, lev, 2);
         const amrex::MultiFab &Bx = warpx.getField(FieldType::Bfield_aux, lev, 0);
         const amrex::MultiFab &By = warpx.getField(FieldType::Bfield_aux, lev, 1);
         const amrex::MultiFab &Bz = warpx.getField(FieldType::Bfield_aux, lev, 2);
->>>>>>> 32737be5
 
         /*
          * Prepare interpolation of field components to probe_position
