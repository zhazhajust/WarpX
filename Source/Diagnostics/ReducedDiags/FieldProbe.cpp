--- conflicted
+++ resolved
@@ -718,8 +718,7 @@
 
 void FieldProbe::WriteToFile (int step) const
 {
-<<<<<<< HEAD
-    if (!(ProbeInDomain() && amrex::ParallelDescriptor::IOProcessor())) return;
+    if (!(ProbeInDomain() && amrex::ParallelDescriptor::IOProcessor())) { return; }
     if (!(step >= start_step - 1 && step <= stop_step)) return;
 
     auto & warpx = WarpX::GetInstance();
@@ -742,9 +741,10 @@
         for(int lev = cur_lev; lev < nLevel; lev++){
             for (long int i = 0; i < m_valid_particles_level[lev]; i++)
             {
-                if (m_data_out_level[lev][i*noutputs] < first_id)
+                if (m_data_out_level[lev][i*noutputs] < first_id) {
                     first_id = static_cast<long int>(m_data_out_level[lev][i*noutputs]);
-            }
+                }
+    }
             np += static_cast<long> (m_valid_particles_level[lev]);
             data_size += m_data_out_level[lev].size();
         }
@@ -809,17 +809,6 @@
         // close file
         ofs.close();
         // if(cur_lev == 0) this->WriteToFileOpenPMD(step, sorted_data);
-=======
-    if (!(ProbeInDomain() && amrex::ParallelDescriptor::IOProcessor())) { return; }
-
-    // loop over num valid particles to find the lowest particle ID for later sorting
-    auto first_id = static_cast<long int>(m_data_out[0]);
-    for (long int i = 0; i < m_valid_particles; i++)
-    {
-        if (m_data_out[i*noutputs] < first_id) {
-            first_id = static_cast<long int>(m_data_out[i*noutputs]);
-        }
->>>>>>> 766a521b
     }
 }
 
