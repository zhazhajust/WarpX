--- conflicted
+++ resolved
@@ -90,7 +90,7 @@
 
         const FArrayBox& srcfab = mf_fft[mfi];
         const Box& srcbox = srcfab.box();
- 
+
         if (srcbox.contains(bx))
         {
             // Copy the interior region (without guard cells)
@@ -109,7 +109,7 @@
     mf.setVal(0.0, 0);
     mf.ParallelAdd(mftmp);
 
-  
+
 }
 
 }
@@ -429,7 +429,6 @@
     BL_PROFILE_VAR_STOP(blp_copy);
 
     BL_PROFILE_VAR_START(blp_push_eb);
-<<<<<<< HEAD
     if (Efield_fp_fft[lev][0]->local_size() == 1)
        //Only one FFT patch on this MPI
     {
@@ -469,81 +468,6 @@
       // Multiple FFT patches on this MPI rank
     {
 	amrex::Abort("WarpX::PushPSATD: TODO");
-=======
-    if (fft_hybrid_mpi_decomposition){
-#ifndef AMREX_USE_CUDA // When running on CPU: use PICSAR code
-        if (Efield_fp_fft[lev][0]->local_size() == 1)
-           //Only one FFT patch on this MPI
-        {
-        	for (MFIter mfi(*Efield_fp_fft[lev][0]); mfi.isValid(); ++mfi)
-        	{
-                    warpx_fft_push_eb(WARPX_TO_FORTRAN_ANYD((*Efield_fp_fft[lev][0])[mfi]),
-                                      WARPX_TO_FORTRAN_ANYD((*Efield_fp_fft[lev][1])[mfi]),
-                                      WARPX_TO_FORTRAN_ANYD((*Efield_fp_fft[lev][2])[mfi]),
-                                      WARPX_TO_FORTRAN_ANYD((*Bfield_fp_fft[lev][0])[mfi]),
-                                      WARPX_TO_FORTRAN_ANYD((*Bfield_fp_fft[lev][1])[mfi]),
-                                      WARPX_TO_FORTRAN_ANYD((*Bfield_fp_fft[lev][2])[mfi]),
-                                      WARPX_TO_FORTRAN_ANYD((*current_fp_fft[lev][0])[mfi]),
-                                      WARPX_TO_FORTRAN_ANYD((*current_fp_fft[lev][1])[mfi]),
-                                      WARPX_TO_FORTRAN_ANYD((*current_fp_fft[lev][2])[mfi]),
-                                      WARPX_TO_FORTRAN_N_ANYD((*rho_fp_fft[lev])[mfi],0),
-                                      WARPX_TO_FORTRAN_N_ANYD((*rho_fp_fft[lev])[mfi],1));
-        	}
-        }
-        else if (Efield_fp_fft[lev][0]->local_size() == 0)
-          // No FFT patch on this MPI rank
-          // Still need to call the MPI-FFT routine.
-        {
-        	FArrayBox fab(Box(IntVect::TheZeroVector(), IntVect::TheUnitVector()));
-        	warpx_fft_push_eb(WARPX_TO_FORTRAN_ANYD(fab),
-        			  WARPX_TO_FORTRAN_ANYD(fab),
-        			  WARPX_TO_FORTRAN_ANYD(fab),
-        			  WARPX_TO_FORTRAN_ANYD(fab),
-        			  WARPX_TO_FORTRAN_ANYD(fab),
-        			  WARPX_TO_FORTRAN_ANYD(fab),
-        			  WARPX_TO_FORTRAN_ANYD(fab),
-        			  WARPX_TO_FORTRAN_ANYD(fab),
-        			  WARPX_TO_FORTRAN_ANYD(fab),
-        			  WARPX_TO_FORTRAN_ANYD(fab),
-        			  WARPX_TO_FORTRAN_ANYD(fab));
-        }
-        else
-          // Multiple FFT patches on this MPI rank
-        {
-    	amrex::Abort("WarpX::PushPSATD: TODO");
-        }
-#else // AMREX_USE_CUDA is defined ; running on GPU
-        amrex::Abort("The option `psatd.fft_hybrid_mpi_decomposition` does not work on GPU.");
-#endif
-    } else {
-        // Not using the hybrid decomposition
-        auto& solver = *spectral_solver_fp[lev];
-
-        // Perform forward Fourier transform
-        solver.ForwardTransform(*Efield_fp_fft[lev][0], SpectralFieldIndex::Ex);
-        solver.ForwardTransform(*Efield_fp_fft[lev][1], SpectralFieldIndex::Ey);
-        solver.ForwardTransform(*Efield_fp_fft[lev][2], SpectralFieldIndex::Ez);
-        solver.ForwardTransform(*Bfield_fp_fft[lev][0], SpectralFieldIndex::Bx);
-        solver.ForwardTransform(*Bfield_fp_fft[lev][1], SpectralFieldIndex::By);
-        solver.ForwardTransform(*Bfield_fp_fft[lev][2], SpectralFieldIndex::Bz);
-        solver.ForwardTransform(*current_fp_fft[lev][0], SpectralFieldIndex::Jx);
-        solver.ForwardTransform(*current_fp_fft[lev][1], SpectralFieldIndex::Jy);
-        solver.ForwardTransform(*current_fp_fft[lev][2], SpectralFieldIndex::Jz);
-        solver.ForwardTransform(*rho_fp_fft[lev], SpectralFieldIndex::rho_old, 0);
-        solver.ForwardTransform(*rho_fp_fft[lev], SpectralFieldIndex::rho_new, 1);
-
-        // Advance fields in spectral space
-        solver.pushSpectralFields();
-
-        // Perform backward Fourier Transform
-        solver.BackwardTransform(*Efield_fp_fft[lev][0], SpectralFieldIndex::Ex);
-        solver.BackwardTransform(*Efield_fp_fft[lev][1], SpectralFieldIndex::Ey);
-        solver.BackwardTransform(*Efield_fp_fft[lev][2], SpectralFieldIndex::Ez);
-        solver.BackwardTransform(*Bfield_fp_fft[lev][0], SpectralFieldIndex::Bx);
-        solver.BackwardTransform(*Bfield_fp_fft[lev][1], SpectralFieldIndex::By);
-        solver.BackwardTransform(*Bfield_fp_fft[lev][2], SpectralFieldIndex::Bz);
-
->>>>>>> 4c01a51d
     }
     BL_PROFILE_VAR_STOP(blp_push_eb);
 
@@ -561,5 +485,4 @@
         amrex::Abort("WarpX::PushPSATD: TODO");
     }
 
-}
-
+}