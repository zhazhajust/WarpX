--- conflicted
+++ resolved
@@ -342,11 +342,7 @@
                     pywarpx.warpx.moving_window_v = self.moving_window_zvelocity/constants.c  # in units of the speed of light
             else:
                 raise Exception('RZ PICMI moving_window_velocity (only available in z direction) should be a scalar')
-<<<<<<< HEAD
-    
-=======
-
->>>>>>> b76ff187
+
         if self.refined_regions:
             assert len(self.refined_regions) == 1, Exception('WarpX only supports one refined region.')
             assert self.refined_regions[0][0] == 1, Exception('The one refined region can only be level 1')
