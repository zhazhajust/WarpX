--- conflicted
+++ resolved
@@ -19,14 +19,7 @@
 import pywarpx
 import pywarpx.callbacks
 
-<<<<<<< HEAD
-import math
-from picmistandard.base import _ClassWithInit, _get_constants
-
-codename = 'warpx'
-=======
 codename = "warpx"
->>>>>>> 32737be5
 picmistandard.register_codename(codename)
 
 # dictionary to map field boundary conditions from picmistandard to WarpX
@@ -1173,16 +1166,10 @@
        The timestep at which the moving window ends. If -1, the moving window
        will continue until the end of the simulation.
 
-<<<<<<< HEAD
-    warpx_refine_plasma: int, default=0
-        Increase the number of macro-particles that are injected 
-        “ahead” of a mesh refinement patch in a moving window simulation.
-=======
     warpx_boundary_u_th: dict, default=None
         If a thermal boundary is used for particles, this dictionary should
         specify the thermal speed for each species in the form {`<species>`: u_th}.
         Note: u_th = sqrt(T*q_e/mass)/clight with T in eV.
->>>>>>> 32737be5
     """
 
     def init(self, kw):
@@ -1335,16 +1322,10 @@
        The timestep at which the moving window ends. If -1, the moving window
        will continue until the end of the simulation.
 
-<<<<<<< HEAD
-    warpx_refine_plasma: int, default=0
-        Increase the number of macro-particles that are injected 
-        “ahead” of a mesh refinement patch in a moving window simulation.
-=======
     warpx_boundary_u_th: dict, default=None
         If a thermal boundary is used for particles, this dictionary should
         specify the thermal speed for each species in the form {`<species>`: u_th}.
         Note: u_th = sqrt(T*q_e/mass)/clight with T in eV.
->>>>>>> 32737be5
     """
 
     def init(self, kw):
@@ -1978,7 +1959,6 @@
 
         self.laser.do_continuous_injection = self.fill_in
 
-<<<<<<< HEAD
 class FlyfocLaser(_ClassWithInit):
     """
     Specifies a Gaussian laser distribution.
@@ -2153,8 +2133,6 @@
         self.laser.vff = self.vff
 
         self.laser.do_continuous_injection = self.fill_in
-=======
->>>>>>> 32737be5
 
 class AnalyticLaser(picmistandard.PICMI_AnalyticLaser):
     def init(self, kw):
@@ -4188,16 +4166,11 @@
         self.interp_order = kw.pop("interp_order", None)
         self.integrate = kw.pop("integrate", None)
         self.do_moving_window_FP = kw.pop("do_moving_window_FP", None)
-<<<<<<< HEAD
         self.start_step = kw.pop("start_step", None)
         self.stop_step = kw.pop("stop_step", None)
         self.stop_move_step = kw.pop("stop_move_step", None)
         self.start_time = kw.pop("start_time", None)
         if self.probe_geometry.lower() != 'point':
-=======
-
-        if self.probe_geometry.lower() != "point":
->>>>>>> 32737be5
             self.resolution = kw.pop("resolution")
 
         if self.probe_geometry.lower() == "line":
