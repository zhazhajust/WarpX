--- conflicted
+++ resolved
@@ -1922,13 +1922,11 @@
         If `sort_intervals` is activated and `sort_particles_for_deposition` is false, particles are sorted in bins of `sort_bin_size` cells.
         In 2D, only the first two elements are read.
 
-<<<<<<< HEAD
     warpx_omp_threads: int, optional
         The openmp threads used for simulation.
-=======
+
     warpx_used_inputs_file: string, optional
         The name of the text file that the used input parameters is written to,
->>>>>>> 766a521b
     """
 
     # Set the C++ WarpX interface (see _libwarpx.LibWarpX) as an extension to
@@ -2272,16 +2270,12 @@
         self.particle_fields_to_plot = kw.pop('warpx_particle_fields_to_plot', [])
         self.particle_fields_species = kw.pop('warpx_particle_fields_species', None)
 
-<<<<<<< HEAD
         self.field_diag_hi = kw.pop('warpx_diag_hi', None)
         self.field_diag_lo = kw.pop('warpx_diag_lo', None)
         self.flush_level = kw.pop('warpx_flush_level', None)
         self.coarsening_ratio = kw.pop('warpx_coarsening_ratio', None)
         self.max_move_step = kw.pop('warpx_max_move_step', None)
-    def initialize_inputs(self):
-=======
     def diagnostic_initialize_inputs(self):
->>>>>>> 766a521b
 
         self.add_diagnostic()
 
