--- conflicted
+++ resolved
@@ -64,14 +64,9 @@
 electrons.zmax = .0035
 electrons.profile                 = "predefined"
 electrons.predefined_profile_name = "parabolic_channel"
-<<<<<<< HEAD
-#         predefined_profile_params = ramp_up   plateau   ramp_down   rc       n0
-electrons.predefined_profile_params = .5e-3     2.e-3     .5e-3       50.e-6   3.5e24
-electrons.do_continuous_injection = 1
-=======
 #         predefined_profile_params = z_start   ramp_up   plateau   ramp_down   rc       n0
 electrons.predefined_profile_params = .5e-3     .5e-3     2.e-3     .5e-3       50.e-6   3.5e24
->>>>>>> 2b2286fa
+electrons.do_continuous_injection = 1
 
 ions.charge = q_e
 ions.mass = m_p
@@ -84,14 +79,9 @@
 ions.zmax = .0035
 ions.profile                 = "predefined"
 ions.predefined_profile_name = "parabolic_channel"
-<<<<<<< HEAD
-#    predefined_profile_params = ramp_up   plateau   ramp_down   rc       n0
-ions.predefined_profile_params = .5e-3     2.e-3     .5e-3       50.e-6   3.5e24
-ions.do_continuous_injection = 1
-=======
 #    predefined_profile_params = z_start   ramp_up   plateau   ramp_down   rc       n0
 ions.predefined_profile_params = .5e-3     .5e-3     2.e-3     .5e-3       50.e-6   3.5e24
->>>>>>> 2b2286fa
+ions.do_continuous_injection = 1
 
 beam.charge = -q_e
 beam.mass = m_e
